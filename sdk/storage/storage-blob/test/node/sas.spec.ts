--- conflicted
+++ resolved
@@ -13,19 +13,14 @@
   PageBlobClient,
   BlobServiceClient,
   SharedKeyCredential,
-  newPipeline,
+  newPipeline
 } from "../../src";
 import { SASProtocol } from "../../src/SASQueryParameters";
 import { getBSU } from "../utils";
 import { record } from "../utils/recorder";
 
-<<<<<<< HEAD
 describe("Shared Access Signature (SAS) generation Node.js only", () => {
   const blobServiceClient = getBSU();
-=======
-describe("Shared Access Signature (SAS) generation Node.js only", function() {
-  const serviceURL = getBSU();
->>>>>>> 52b66f8e
 
   let recorder: any;
 
@@ -187,15 +182,9 @@
     const factories = blobServiceClient.pipeline.factories;
     const sharedKeyCredential = factories[factories.length - 1];
 
-<<<<<<< HEAD
-    const containerName = getUniqueName("container");
+    const containerName = recorder.getUniqueName("container");
     const containerClient = blobServiceClient.createContainerClient(containerName);
     await containerClient.create();
-=======
-    const containerName = recorder.getUniqueName("container");
-    const containerURL = ContainerURL.fromServiceURL(serviceURL, containerName);
-    await containerURL.create(Aborter.none);
->>>>>>> 52b66f8e
 
     const containerSAS = generateBlobSASQueryParameters(
       {
@@ -231,23 +220,12 @@
     const factories = blobServiceClient.pipeline.factories;
     const sharedKeyCredential = factories[factories.length - 1];
 
-<<<<<<< HEAD
-    const containerName = getUniqueName("container");
+    const containerName = recorder.getUniqueName("container");
     const containerClient = blobServiceClient.createContainerClient(containerName);
     await containerClient.create();
-
-    const blobName = getUniqueName("blob");
+    const blobName = recorder.getUniqueName("blob");
     const blobClient = containerClient.createPageBlobClient(blobName);
     await blobClient.create(1024, {
-=======
-    const containerName = recorder.getUniqueName("container");
-    const containerURL = ContainerURL.fromServiceURL(serviceURL, containerName);
-    await containerURL.create(Aborter.none);
-
-    const blobName = recorder.getUniqueName("blob");
-    const blobURL = PageBlobURL.fromContainerURL(containerURL, blobName);
-    await blobURL.create(Aborter.none, 1024, {
->>>>>>> 52b66f8e
       blobHTTPHeaders: {
         blobContentType: "content-type-original"
       }
@@ -273,10 +251,7 @@
     );
 
     const sasClient = `${blobClient.url}?${blobSAS}`;
-    const blobClientwithSAS = new PageBlobClient(
-      sasClient,
-      newPipeline(new AnonymousCredential())
-    );
+    const blobClientwithSAS = new PageBlobClient(sasClient, newPipeline(new AnonymousCredential()));
 
     const properties = await blobClientwithSAS.getProperties();
     assert.equal(properties.cacheControl, "cache-control-override");
@@ -299,15 +274,9 @@
     const factories = blobServiceClient.pipeline.factories;
     const sharedKeyCredential = factories[factories.length - 1];
 
-<<<<<<< HEAD
-    const containerName = getUniqueName("container-with-dash");
+    const containerName = recorder.getUniqueName("container-with-dash");
     const containerClient = blobServiceClient.createContainerClient(containerName);
     await containerClient.create();
-=======
-    const containerName = recorder.getUniqueName("container-with-dash");
-    const containerURL = ContainerURL.fromServiceURL(serviceURL, containerName);
-    await containerURL.create(Aborter.none);
->>>>>>> 52b66f8e
 
     const blobName = recorder.getUniqueName(
       "////Upper/blob/empty /another 汉字 ру́сский язы́к ру́сский язы́к عربي/عربى にっぽんご/にほんご . special ~!@#$%^&*()_+`1234567890-={}|[]\\:\";'<>?,/'"
@@ -340,10 +309,7 @@
     );
 
     const sasClient = `${blobClient.url}?${blobSAS}`;
-    const blobClientwithSAS = new PageBlobClient(
-      sasClient,
-      newPipeline(new AnonymousCredential())
-    );
+    const blobClientwithSAS = new PageBlobClient(sasClient, newPipeline(new AnonymousCredential()));
 
     const properties = await blobClientwithSAS.getProperties();
     assert.equal(properties.cacheControl, "cache-control-override");
@@ -366,23 +332,13 @@
     const factories = blobServiceClient.pipeline.factories;
     const sharedKeyCredential = factories[factories.length - 1];
 
-<<<<<<< HEAD
-    const containerName = getUniqueName("container");
+    const containerName = recorder.getUniqueName("container");
     const containerClient = blobServiceClient.createContainerClient(containerName);
     await containerClient.create();
 
-    const blobName = getUniqueName("blob");
+    const blobName = recorder.getUniqueName("blob");
     const blobClient = containerClient.createPageBlobClient(blobName);
     await blobClient.create(1024);
-=======
-    const containerName = recorder.getUniqueName("container");
-    const containerURL = ContainerURL.fromServiceURL(serviceURL, containerName);
-    await containerURL.create(Aborter.none);
-
-    const blobName = recorder.getUniqueName("blob");
-    const blobURL = PageBlobURL.fromContainerURL(containerURL, blobName);
-    await blobURL.create(Aborter.none, 1024);
->>>>>>> 52b66f8e
 
     const id = "unique-id";
     await containerClient.setAccessPolicy(undefined, [
@@ -405,10 +361,7 @@
     );
 
     const sasClient = `${blobClient.url}?${blobSAS}`;
-    const blobClientwithSAS = new PageBlobClient(
-      sasClient,
-      newPipeline(new AnonymousCredential())
-    );
+    const blobClientwithSAS = new PageBlobClient(sasClient, newPipeline(new AnonymousCredential()));
 
     await blobClientwithSAS.getProperties();
     await containerClient.delete();
