{
  "name": "@azure/core-http",
  "sdk-type": "client",
  "author": "Microsoft Corporation",
  "version": "1.2.4",
  "description": "Isomorphic client Runtime for Typescript/node.js/browser javascript client libraries generated using AutoRest",
  "tags": [
    "isomorphic",
    "browser",
    "javascript",
    "node",
    "microsoft",
    "autorest",
    "clientruntime"
  ],
  "engines": {
    "node": ">=8.0.0"
  },
  "keywords": [
    "isomorphic",
    "browser",
    "javascript",
    "node",
    "microsoft",
    "autorest",
    "clientruntime",
    "azure",
    "cloud"
  ],
  "main": "dist/index.js",
  "module": "./es/src/coreHttp.js",
  "types": "./types/latest/src/coreHttp.d.ts",
  "typesVersions": {
    "<3.6": {
      "types/latest/src/*": [
        "types/3.1/src/*"
      ]
    }
  },
  "files": [
    "dist/**/*.node.js",
    "dist/**/*.node.js.map",
    "dom-shim.d.ts",
    "es/src/**/*.js",
    "es/src/**/*.js.map",
    "types/*/src/**/*.d.ts",
    "types/*/src/**/*.d.ts.map",
    "README.md",
    "LICENSE"
  ],
  "browser": {
    "./es/src/policies/msRestUserAgentPolicy.js": "./es/src/policies/msRestUserAgentPolicy.browser.js",
    "./es/src/policies/disableResponseDecompressionPolicy.js": "./es/src/policies/disableResponseDecompressionPolicy.browser.js",
    "./es/src/policies/proxyPolicy.js": "./es/src/policies/proxyPolicy.browser.js",
    "./es/src/util/base64.js": "./es/src/util/base64.browser.js",
    "./es/src/util/xml.js": "./es/src/util/xml.browser.js",
    "./es/src/defaultHttpClient.js": "./es/src/defaultHttpClient.browser.js",
    "./es/src/util/inspect.js": "./es/src/util/inspect.browser.js",
    "./es/src/util/url.js": "./es/src/util/url.browser.js"
  },
  "license": "MIT",
  "homepage": "https://github.com/Azure/azure-sdk-for-js/blob/master/sdk/core/core-http/README.md",
  "repository": "github:Azure/azure-sdk-for-js",
  "bugs": {
    "url": "https://github.com/Azure/azure-sdk-for-js/issues"
  },
  "scripts": {
    "audit": "node ../../../common/scripts/rush-audit.js && rimraf node_modules package-lock.json && npm i --package-lock-only 2>&1 && npm audit",
    "build": "run-s build:tsc extract-api:nobuild build:types build:rollup",
    "build:scripts": "tsc -p ./.scripts/",
    "build:test": "run-s build build:test-browser",
    "build:tsc": "tsc -p tsconfig.es.json",
    "build:types": "downlevel-dts types/latest/ types/3.1/",
    "build:rollup": "rollup -c 2>&1",
    "build:test-browser": "rollup -c rollup.test.config.js 2>&1",
    "check-format": "prettier --list-different --config ../../../.prettierrc.json --ignore-path ../../../.prettierignore \"src/**/*.ts\" \"test/**/*.ts\" \"*.{js,json}\"",
    "clean": "rimraf ./es ./dist ./dist-test ./dist-browser ./types ./types3.1 ./coverage ./temp ./*.tgz",
    "execute:samples": "echo skipped",
    "extract-api": "tsc -p tsconfig.es.json && api-extractor run --local",
    "extract-api:nobuild": "api-extractor run --local",
    "format": "prettier --write --config ../../../.prettierrc.json --ignore-path ../../../.prettierignore \"src/**/*.ts\" \"test/**/*.ts\" \"*.{js,json}\"",
    "integration-test:browser": "echo skipped",
    "integration-test:node": "echo skipped",
    "integration-test": "npm run integration-test:node && npm run integration-test:browser",
    "lint:fix": "eslint package.json api-extractor.json src test --ext .ts --fix --fix-type [problem,suggestion]",
    "lint": "eslint package.json api-extractor.json src test --ext .ts",
    "pack": "npm pack 2>&1",
    "prebuild": "npm run clean",
    "test:browser": "npm run build:test && npm run unit-test:browser && npm run integration-test:browser",
    "test:node": "npm run build:test && npm run unit-test:node && npm run integration-test:node",
    "test": "npm run build:test && npm run unit-test && npm run integration-test",
    "unit-test": "npm run unit-test:node && npm run unit-test:browser",
    "unit-test:browser": "node ./node_modules/karma/bin/karma start karma.conf.ts --browsers ChromeNoSecurity --single-run",
    "unit-test:node": "cross-env TS_NODE_FILES=true mocha --require ts-node/register --timeout 50000 --reporter ../../../common/tools/mocha-multi-reporter.js --colors --exclude \"test/**/*.browser.ts\" \"test/**/*.ts\"",
    "cover:unit:node": "nyc npm run unit-test:node",
    "check:packagejsonversion": "ts-node ./.scripts/checkPackageJsonVersion.ts",
    "check:foronlycalls": "ts-node ./.scripts/checkForOnlyCalls.ts",
    "check:everything": "ts-node ./.scripts/checkEverything.ts",
    "dep:autorest.typescript": "npx ts-node .scripts/testDependentProjects.ts autorest.typescript 'gulp build' 'gulp regenerate' 'npm run local'",
    "dep:ms-rest-azure-js": "npx ts-node .scripts/testDependentProjects.ts ms-rest-azure-js",
    "publish-preview": "mocha --no-colors && shx rm -rf dist/test && node ./.scripts/publish",
    "local": "ts-node ./.scripts/local.ts",
    "latest": "ts-node ./.scripts/latest.ts",
    "build:samples": "echo Skipped.",
    "docs": "typedoc --excludePrivate --excludeNotExported --excludeExternals --stripInternal --mode file --out ./dist/docs ./src"
  },
  "sideEffects": false,
  "nyc": {
    "extension": [
      ".ts"
    ],
    "exclude": [
      "coverage/**/*",
      "**/*.d.ts",
      "**/*.js"
    ],
    "reporter": [
      "text",
      "html",
      "cobertura"
    ],
    "all": true
  },
  "//metadata": {
    "constantPaths": [
      {
        "path": "src/util/constants.ts",
        "prefix": "coreHttpVersion"
      }
    ]
  },
  "dependencies": {
    "@azure/abort-controller": "^1.0.0",
    "@azure/core-asynciterator-polyfill": "^1.0.0",
    "@azure/core-auth": "^1.2.0",
    "@azure/core-tracing": "1.0.0-preview.10",
    "@azure/logger": "^1.0.0",
    "@opentelemetry/api": "^0.10.2",
    "@types/node-fetch": "^2.5.0",
    "@types/tunnel": "^0.0.1",
    "form-data": "^3.0.0",
    "node-fetch": "^2.6.0",
    "process": "^0.11.10",
    "tough-cookie": "^4.0.0",
    "tslib": "^2.0.0",
    "tunnel": "^0.0.6",
    "uuid": "^8.3.0",
    "xml2js": "^0.4.19"
  },
  "devDependencies": {
    "@azure/eslint-plugin-azure-sdk": "^3.0.0",
    "@azure/logger-js": "^1.0.2",
    "@microsoft/api-extractor": "7.7.11",
    "@rollup/plugin-commonjs": "11.0.2",
    "@rollup/plugin-json": "^4.0.0",
    "@rollup/plugin-multi-entry": "^3.0.0",
    "@rollup/plugin-node-resolve": "^8.0.0",
    "@types/chai": "^4.1.6",
    "@types/express": "^4.16.0",
    "@types/glob": "^7.1.1",
    "@types/mocha": "^7.0.2",
    "@types/node": "^8.0.0",
    "@types/sinon": "^9.0.4",
    "@types/tough-cookie": "^4.0.0",
    "@types/uuid": "^8.0.0",
    "@types/xml2js": "^0.4.3",
    "babel-runtime": "^6.26.0",
    "chai": "^4.2.0",
    "cross-env": "^7.0.2",
    "downlevel-dts": "~0.4.0",
    "eslint": "^7.15.0",
    "express": "^4.16.3",
    "fetch-mock": "^9.10.1",
    "glob": "^7.1.2",
    "karma": "^6.2.0",
    "karma-chai": "^0.1.0",
    "karma-chrome-launcher": "^3.0.0",
    "karma-edge-launcher": "^0.4.2",
    "karma-firefox-launcher": "^1.1.0",
    "karma-mocha": "^2.0.1",
    "karma-rollup-preprocessor": "^7.0.0",
    "karma-sourcemap-loader": "^0.3.8",
    "mocha": "^7.1.1",
    "mocha-junit-reporter": "^1.18.0",
    "npm-run-all": "^4.1.5",
    "nyc": "^14.0.0",
    "prettier": "^1.16.4",
    "puppeteer": "^3.3.0",
    "regenerator-runtime": "^0.13.3",
    "rimraf": "^3.0.0",
    "rollup": "^1.16.3",
    "rollup-plugin-sourcemaps": "^0.4.2",
    "rollup-plugin-visualizer": "^4.0.4",
    "shx": "^0.3.2",
    "sinon": "^9.0.2",
<<<<<<< HEAD
    "ts-node": "^9.0.0",
    "typescript": "~4.1.2",
=======
    "ts-node": "^8.3.0",
    "typescript": "~4.2.0",
>>>>>>> 09ebdb66
    "uglify-js": "^3.4.9",
    "xhr-mock": "^2.4.1",
    "typedoc": "0.15.2"
  }
}<|MERGE_RESOLUTION|>--- conflicted
+++ resolved
@@ -193,13 +193,8 @@
     "rollup-plugin-visualizer": "^4.0.4",
     "shx": "^0.3.2",
     "sinon": "^9.0.2",
-<<<<<<< HEAD
     "ts-node": "^9.0.0",
-    "typescript": "~4.1.2",
-=======
-    "ts-node": "^8.3.0",
     "typescript": "~4.2.0",
->>>>>>> 09ebdb66
     "uglify-js": "^3.4.9",
     "xhr-mock": "^2.4.1",
     "typedoc": "0.15.2"
