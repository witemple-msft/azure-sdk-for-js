--- conflicted
+++ resolved
@@ -13,14 +13,9 @@
 ## Bug fixes
 
 - Fixed an issue in which `InteractiveBrowserCredential` on Node would sometimes cause the process to hang if there was no browser available.
-<<<<<<< HEAD
+- Fixed an issue in which the `AZURE_AUTHORITY_HOST` environment variable was not properly picked up in NodeJS.
 
 ### Breaking changes
-=======
-- Fixed an issue in which the `AZURE_AUTHORITY_HOST` environment variable was not properly picked up in NodeJS. 
-
-### Breaking changes 
->>>>>>> 4c1260c3
 
 - Removed the protected method `getAzureCliAccessToken` from the public API of the `AzureCliCredential`. While it will continue to be available as part of v1, we won't be supporting this method as part of v2's public API.
 
