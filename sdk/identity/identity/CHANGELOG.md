--- conflicted
+++ resolved
@@ -1,7 +1,6 @@
 # Release History
 
 ## 2.0.0-beta.4 (Unreleased)
-
 
 ## 2.0.0-beta.3 (2021-05-12)
 
@@ -12,10 +11,7 @@
 - Fixed issue with the logging of success messages on the `DefaultAzureCredential` and the `ChainedTokenCredential`. These messages will now mention the internal credential that succeeded.
 - `AuthenticationRequiredError` (introduced in 2.0.0-beta.1) now has the same impact on `ChainedTokenCredential` as the `CredentialUnavailableError` which is to allow the next credential in the chain to be tried.
 - `ManagedIdentityCredential` now retries with exponential back-off when a request for a token fails with a 404 status code on environments with available IMDS endpoints.
-<<<<<<< HEAD
-=======
 - Added an `AzurePowerShellCredential` which will use the authenticated user session from the `Az.Account` PowerShell module. This credential will attempt to use PowerShell Core by calling `pwsh`, and on Windows it will fall back to Windows PowerShell (`powershell`) if PowerShell Core is not available.
->>>>>>> bb5fd9a4
 
 ### Breaking changes from 2.0.0-beta.1
 
