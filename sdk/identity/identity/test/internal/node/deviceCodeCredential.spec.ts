// Copyright (c) Microsoft Corporation.
// Licensed under the MIT license.

/* eslint-disable @typescript-eslint/no-non-null-asserted-optional-chain */

import Sinon from "sinon";
import assert from "assert";
import { PublicClientApplication } from "@azure/msal-node";
import { env, isLiveMode } from "@azure/test-utils-recorder";
import { DeviceCodeCredential } from "../../../src";
import { MsalTestCleanup, msalNodeTestSetup } from "../../msalTestUtils";
import { MsalNode } from "../../../src/msal/nodeFlows/nodeCommon";
import { Context } from "mocha";

describe("DeviceCodeCredential (internal)", function() {
  let cleanup: MsalTestCleanup;
  let getTokenSilentSpy: Sinon.SinonSpy;
  let doGetTokenSpy: Sinon.SinonSpy;

  beforeEach(function(this: Context) {
    const setup = msalNodeTestSetup(this);
    cleanup = setup.cleanup;

    getTokenSilentSpy = setup.sandbox.spy(MsalNode.prototype, "getTokenSilent");

    // MsalClientSecret calls to this method underneath.
    doGetTokenSpy = setup.sandbox.spy(
      PublicClientApplication.prototype,
      "acquireTokenByDeviceCode"
    );
  });
  afterEach(async function() {
    await cleanup();
  });

  const scope = "https://vault.azure.net/.default";

  it("Authenticates silently after the initial request", async function(this: Context) {
    // These tests should not run live because this credential requires user interaction.
    if (isLiveMode()) {
      this.skip();
    }
    const credential = new DeviceCodeCredential({
      tenantId: env.AZURE_TENANT_ID,
      clientId: env.AZURE_CLIENT_ID
    });

    await credential.getToken(scope);
    assert.equal(getTokenSilentSpy.callCount, 1, "getTokenSilentSpy.callCount should have been 1");
    assert.equal(doGetTokenSpy.callCount, 1, "doGetTokenSpy.callCount should have been 1");

    await credential.getToken(scope);
<<<<<<< HEAD
    assert.equal(getTokenSilentSpy.callCount, 2);
    assert.equal(doGetTokenSpy.callCount, 1);
=======
    assert.equal(
      getTokenSilentSpy.callCount,
      2,
      "getTokenSilentSpy.callCount should have been 2 (2nd time)"
    );
    assert.equal(
      doGetTokenSpy.callCount,
      1,
      "doGetTokenSpy.callCount should have been 1 (2nd time)"
    );
>>>>>>> bb5fd9a4
  });
});<|MERGE_RESOLUTION|>--- conflicted
+++ resolved
@@ -50,10 +50,6 @@
     assert.equal(doGetTokenSpy.callCount, 1, "doGetTokenSpy.callCount should have been 1");
 
     await credential.getToken(scope);
-<<<<<<< HEAD
-    assert.equal(getTokenSilentSpy.callCount, 2);
-    assert.equal(doGetTokenSpy.callCount, 1);
-=======
     assert.equal(
       getTokenSilentSpy.callCount,
       2,
@@ -64,6 +60,5 @@
       1,
       "doGetTokenSpy.callCount should have been 1 (2nd time)"
     );
->>>>>>> bb5fd9a4
   });
 });