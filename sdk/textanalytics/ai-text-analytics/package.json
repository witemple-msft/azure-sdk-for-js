--- conflicted
+++ resolved
@@ -138,14 +138,9 @@
     "rollup": "^1.16.3",
     "sinon": "^9.0.2",
     "source-map-support": "^0.5.9",
-<<<<<<< HEAD
-    "typescript": "4.1.2",
     "ts-node": "^9.0.0",
-=======
     "typescript": "~4.1.2",
-    "ts-node": "^8.3.0",
->>>>>>> 56b1536c
-    "karma-source-map-support": "~1.4.0",
-    "typedoc": "0.15.2"
+    "typedoc": "0.15.2",
+    "karma-source-map-support": "~1.4.0"
   }
 }