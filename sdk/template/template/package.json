{
  "name": "@azure/template",
  "version": "0.1.0",
  "description": "Template Library with typescript type definitions for node.js and browser.",
  "sdk-type": "client",
  "main": "dist/index.js",
  "module": "dist-esm/src/index.js",
  "browser": {
    "stream": "./node_modules/stream-browserify/index.js",
    "./dist/index.js": "./browser/index.js",
    "./dist-esm/src/print.js": "./dist-esm/src/print.browser.js"
  },
  "types": "types/azure-template.d.ts",
  "scripts": {
    "audit": "node ../../../common/scripts/rush-audit.js && rimraf node_modules package-lock.json && npm i --package-lock-only 2>&1 && npm audit",
    "build:browser": "tsc -p . && cross-env ONLY_BROWSER=true rollup -c 2>&1",
    "build:node": "tsc -p . && cross-env ONLY_NODE=true rollup -c 2>&1",
    "build:samples": "cd samples && tsc -p .",
    "build:test": "tsc -p . && rollup -c rollup.test.config.js 2>&1",
    "build": "tsc -p . && rollup -c 2>&1 && api-extractor run --local",
    "check-format": "prettier --list-different --config ../../.prettierrc.json \"src/**/*.ts\" \"test/**/*.ts\" \"*.{js,json}\"",
    "clean": "rimraf dist dist-esm test-dist types *.tgz *.log",
    "extract-api": "tsc -p . && api-extractor run --local",
    "format": "prettier --write --config ../../.prettierrc.json \"src/**/*.ts\" \"test/**/*.ts\" \"*.{js,json}\"",
    "integration-test:browser": "echo skipped",
    "integration-test:node": "echo skipped",
    "integration-test": "npm run integration-test:node && npm run integration-test:browser",
    "lint:fix": "eslint \"src/**/*.ts\" \"test/**/*.ts\" -c ../../.eslintrc.json --fix --fix-type [problem,suggestion]",
    "lint": "eslint -c ../../.eslintrc.json src test --ext .ts -f html -o template-lintReport.html || exit 0",
    "pack": "npm pack 2>&1",
    "prebuild": "npm run clean",
    "test:browser": "npm run build:test && npm run unit-test:browser && npm run integration-test:browser",
    "test:node": "npm run build:test && npm run unit-test:node && npm run integration-test:node",
    "test": "npm run build:test && npm run unit-test && npm run integration-test",
    "unit-test:browser": "karma start --single-run",
    "unit-test:node": "mocha --reporter mocha-multi --reporter-options spec=-,mocha-junit-reporter=- dist-test/index.node.js",
    "unit-test": "npm run unit-test:node && npm run unit-test:browser"
  },
  "files": [
    "browser/*.js*",
    "dist/",
    "dist-esm/src/",
    "src/",
    "types/azure-template.d.ts"
  ],
  "repository": "github:Azure/azure-sdk-for-js",
  "keywords": [
    "azure",
    "cloud"
  ],
  "author": "Microsoft Corporation",
  "license": "MIT",
  "bugs": {
    "url": "https://github.com/azure/azure-sdk-for-js/issues"
  },
  "engine": {
    "node": ">=6.0.0"
  },
  "homepage": "https://github.com/azure/azure-sdk-for-js/tree/master/sdk/template/template",
  "sideEffects": false,
  "private": true,
  "dependencies": {
<<<<<<< HEAD
    "@azure/ms-rest-js": "^1.8.1",
=======
    "@azure/core-http": "1.0.0-preview.2",
>>>>>>> c71fe51a
    "events": "^3.0.0",
    "tslib": "^1.9.3"
  },
  "devDependencies": {
    "@microsoft/api-extractor": "^7.1.5",
    "@types/mocha": "^5.2.5",
    "@types/node": "^8.0.0",
    "@typescript-eslint/eslint-plugin": "^2.0.0",
    "@typescript-eslint/parser": "^2.0.0",
    "assert": "^1.4.1",
    "cross-env": "^5.2.0",
    "eslint": "^6.1.0",
    "eslint-config-prettier": "^6.0.0",
    "eslint-plugin-no-null": "^1.0.2",
    "eslint-plugin-no-only-tests": "^2.3.0",
    "eslint-plugin-promise": "^4.1.1",
    "inherits": "^2.0.3",
    "karma": "^4.0.1",
    "karma-chrome-launcher": "^3.0.0",
    "karma-coverage": "^1.1.2",
    "karma-edge-launcher": "^0.4.2",
    "karma-env-preprocessor": "^0.1.1",
    "karma-firefox-launcher": "^1.1.0",
    "karma-ie-launcher": "^1.0.0",
    "karma-junit-reporter": "^1.2.0",
    "karma-mocha": "^1.3.0",
    "karma-mocha-reporter": "^2.2.5",
    "karma-remap-coverage": "^0.1.5",
    "mocha": "^5.2.0",
    "mocha-junit-reporter": "^1.18.0",
    "mocha-multi": "^1.0.1",
    "prettier": "^1.16.4",
    "rimraf": "^2.6.2",
    "rollup": "^1.16.3",
    "rollup-plugin-commonjs": "^10.0.0",
    "rollup-plugin-json": "^4.0.0",
    "rollup-plugin-multi-entry": "^2.1.0",
    "rollup-plugin-node-resolve": "^5.0.2",
    "rollup-plugin-replace": "^2.1.0",
    "rollup-plugin-sourcemaps": "^0.4.2",
    "rollup-plugin-terser": "^5.1.1",
    "rollup-plugin-visualizer": "^2.0.0",
    "typescript": "^3.2.2",
    "util": "^0.12.1"
  }
}<|MERGE_RESOLUTION|>--- conflicted
+++ resolved
@@ -60,11 +60,7 @@
   "sideEffects": false,
   "private": true,
   "dependencies": {
-<<<<<<< HEAD
-    "@azure/ms-rest-js": "^1.8.1",
-=======
     "@azure/core-http": "1.0.0-preview.2",
->>>>>>> c71fe51a
     "events": "^3.0.0",
     "tslib": "^1.9.3"
   },
