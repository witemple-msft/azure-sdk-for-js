# Release History

<<<<<<< HEAD
## 5.3.0-preview.1 (Unreleased)

- Adds `loadBalancingOptions` to the `EventHubConsumerClient` to add control around
  how aggressively the client claims partitions while load balancing.
  ([PR 9706](https://github.com/Azure/azure-sdk-for-js/pull/9706))

## 5.2.2 (Unreleased)
=======
## 5.2.2 (2020-06-30)
>>>>>>> dbe591d9

- Fixes issue [#9289](https://github.com/Azure/azure-sdk-for-js/issues/9289)
  where calling `await subscription.close()` inside of a subscription's `processError`
  handler would cause the subscription to deadlock.
- Fixes issue [#9083](https://github.com/Azure/azure-sdk-for-js/issues/9083)
  where calling `EventHubConsumerClient.close()` would not stop any actively
  running `Subscriptions`.
- Fixes issue [#8598](https://github.com/Azure/azure-sdk-for-js/issues/8598)
  where the EventHubConsumerClient would remain open in the background beyond
  when `subscription.close()` was called. This would prevent the process from
  exiting until the `maxWaitTimeInSeconds` (default 60) was reached.
- Updated to use the latest version of the `@azure/core-amqp` package.
  This update fixes issue [#9287](https://github.com/Azure/azure-sdk-for-js/issues/9287)
  where some failed operations would delay the process exiting.

## 5.2.1 (2020-06-08)

- Fixes issue [#8584](https://github.com/Azure/azure-sdk-for-js/issues/8584)
  where attempting to create AMQP links when the AMQP connection was in the
  process of closing resulted in a `TypeError` in an uncaught exception.
  ([PR 8884](https://github.com/Azure/azure-sdk-for-js/pull/8884))
- Fixes reconnection issues by creating a new connection object rather than re-using the existing one. ([PR 8884](https://github.com/Azure/azure-sdk-for-js/pull/8884))

### Tracing updates:

Tracing functionality is still in preview status and the APIs may have breaking
changes between patch and minor updates.

- Updates the `peer.address` attribute on "Azure.EventHubs.send" spans to refer
  to the fully qualified namespace instead of the endpoint.
  Fixes [#7109](https://github.com/Azure/azure-sdk-for-js/issues/7109)

- Adds a new attribute - `enqueuedTime` - to the links on "Azure.EventHubs.process" spans.
  `enqueuedTime` maps to the enqueuedTimeUtc field from received events, represented as
  Unix epoch time in milliseconds.
  Address [#7112](https://github.com/Azure/azure-sdk-for-js/issues/7112)

## 5.2.0 (2020-05-05)

- Updates the `EventHubProducerClient.sendBatch` API to accept an array of events.
  ([PR #8622](https://github.com/Azure/azure-sdk-for-js/pull/8622))
- Adds compatibility with TypeScript versions 3.1 through 3.6+.
  ([PR #8654](https://github.com/Azure/azure-sdk-for-js/pull/8654))
- Improves the performance of the `EventDataBatch.tryAdd` method.
  ([PR #8637](https://github.com/Azure/azure-sdk-for-js/pull/8637))

## 5.1.0 (2020-04-07)

- Addresses [issue #7801](https://github.com/Azure/azure-sdk-for-js/pull/7973) by moving known AMQP message properties to received events' `systemProperties`.
  ([PR #7973](https://github.com/Azure/azure-sdk-for-js/pull/7973))

## 5.0.2 (2020-03-09)

- Fixes an issue that caused the `getPartitionIds`, `getEventHubProperties`,
  and `getPartitionProperties` methods to throw an error when run against an
  Event Hub in Azure Stack due to missing security token on the outgoing request.
  ([PR #7463](https://github.com/Azure/azure-sdk-for-js/pull/7463))

## 5.0.1 (2020-02-11)

- Fixed a potential issue with deadlock where greedy consumers could
  starve out other consumers, preventing us from properly balancing.
- Fixed an issue where calling `subscription.close()` immediately
  after calling `subscribe` would cause events to still be read.
- Updated to use the latest version of the `@azure/core-amqp` package which in
  turn uses the latest version of the `rhea` package.
  This update improves support for [bundling](https://github.com/Azure/azure-sdk-for-js/blob/master/documentation/Bundling.md) this library.
  ([Pull Request](https://github.com/amqp/rhea/pull/274))

## 5.0.0 (2020-01-09)

- This release marks the general availability of the `@azure/event-hubs` package.
- Fixed potential issues with claims being mismanaged when subscriptions terminate.
- Improved reporting of errors that occur when attempting to claim partitions from CheckpointStores.
- Updated to use the latest version of the `@azure/core-amqp` package.
  This update allows the SDK to detect when a connection has gone idle for 60 seconds and attempt to reconnect.

### Breaking changes:

- Starting event positions are now passed in the `options` to the `subscribe()` method instead of using
  the `processInitialize()` callback.
- If no position is passed and no checkpoints are available for the partition,
  the `subscribe()` method will start receiving events that are queued after the method invocation.
  This is different from the last preview, where events were received from the beginning of the partition.
- The `MessagingError` class is updated to have the `code` property instead of `name` to contain the error
  type that the user can use to differentiate errors that can occur during communication with the service.
  The `name` property of this class will always have the value "MessagingError" and will not change based
  on the error type.
- System errors around network issues like ENOTFOUND, ECONNREFUSED will retain their `code` value even after
  getting converted to a `MessagingError` object and being passed to the user.

## 5.0.0-preview.7 (2019-12-03)

- Improves load-balancing capabilities to reduce the frequency that partitions are claimed by other running
  instances of `EventHubConsumerClient.subscribe` after all partitions are being read.
  ([PR #6294](https://github.com/Azure/azure-sdk-for-js/pull/6294))
- Updated to use OpenTelemetry 0.2 via `@azure/core-tracing`

### Breaking changes:

- CheckpointStore and consumer group are now passed to the EventHubConsumerClient
  constructor rather than being passed to subscribe().

## 5.0.0-preview.6 (2019-11-04)

- Updated to use the latest version of the `@azure/core-tracing` & `@azure/core-amqp` package.

### Breaking changes

`EventHubsClient` has been split into two separate clients: `EventHubProducerClient` and `EventHubConsumerClient`

The `EventHubConsumerClient` provides several overloads for `subscribe` which all take event handlers rather than
requiring an `EventProcessor`. There are no longer any methods that directly return `ReceivedEventData` - all
receiving is done via event handlers.

The `EventHubProducerClient` has standardized on only providing sending via `sendBatch`.

Construction of both objects is the same as it was for the previous client.

## 5.0.0-preview.5 (2019-10-08)

- Updated to use the latest version of the `@azure/core-tracing` package.

## 5.0.0-preview.4 (2019-10-07)

- Current implementation of the Partition Manager takes the event hub name, consumer group name and partition id to ensure uniqueness for the checkpoint and ownership.
  Since the same event hub name and consumer group name can exist in another namespace, we added `fullyQualifiedNamespace` as well to ensure uniqueness.
  ([PR #5153](https://github.com/Azure/azure-sdk-for-js/pull/5153))
- Adds preview capabilities for `@azure/core-tracing`.
  ([PR #5207](https://github.com/Azure/azure-sdk-for-js/pull/5207)

### Breaking changes

- Removed the `createFromIotHubConnectionString` method from `EventHubClient`. ([PR #5311](https://github.com/Azure/azure-sdk-for-js/pull/5311)).
  Instead, pass an [Event Hubs-compatible connection string](https://docs.microsoft.com/en-us/azure/iot-hub/iot-hub-devguide-messages-read-builtin)
  when instantiating an `EventHubClient` to read properties or events from an IoT Hub.

  Previously:

  ```javascript
  const client = await EventHubClient.createFromIotHubConnectionString(iotConnectionString);
  ```

  Current:

  ```javascript
  const client = new EventHubClient(iotEventHubsCompatibleConnectionString);
  ```

- The `PartitionContext` properties have been merged into the `PartitionProcessor` class.
  The `PartitionProcessor` now exposes an `updateCheckpoint` method that can be called to checkpoint events.

## 5.0.0-preview.3 (2019-09-09)

### Features

- Adds load-balancing capabilities to `EventProcessor`. `EventProcesor` will use the data from `PartitionManager` to regulate how many partitions it should read from.
  ([PR #4839](https://github.com/Azure/azure-sdk-for-js/pull/4839)).
- Adds `lastEnqueuedEventInfo` property on `EventHubConsumer`. When the consumer is created with `trackLastEnqueuedEventInfo` set to `true`, the `lastEnqueuedEventInfo`
  field is updated everytime a message is received and provides details about the last enqueued event in the partition the `EventHubConsumer` is reading from.
  ([PR #5036](https://github.com/Azure/azure-sdk-for-js/pull/5036))
- Received event data will now expose `systemProperties` for message annotations set by the service. ([PR #5008](https://github.com/Azure/azure-sdk-for-js/pull/5008)).
- Improved error messages when constructing an `EventHubClient` with an invalid connection string and Event Hub name combo. ([PR #4899](https://github.com/Azure/azure-sdk-for-js/pull/4899)).
- Adds client-side type-checking for `EventPosition` static helper methods. ([PR #5052](https://github.com/Azure/azure-sdk-for-js/pull/5052)).

### Breaking changes

- The `PartitionProcessor` interface is now a class with default implementations of `initialize`, `close`, `processEvents`, and `processError`.
  ([PR #4994](https://github.com/Azure/azure-sdk-for-js/pull/4994)).
  - Users should extend the `PartitionProcessor` class and override any of the methods that need custom logic.
  - All 4 methods now accept `PartitionContext` as the last parameter.
    `PartitionContext` contains information about the partition being processed, as well as the `updateCheckpoint` method that can be used to persist a checkpoint.
- The `EventProcessor` constructor was changed to no longer accept a `PartitionProcessorFactory` function that returns a `PartitionProcessor`.
  Instead, users should extend the `PartitionProcessor` class and pass the class (not an instance of the class) to the `EventProcessor` constructor.
  ([PR #4994](https://github.com/Azure/azure-sdk-for-js/pull/4994)).

## 5.0.0-preview.2 (2019-08-06)

### General

- The sender is refactored to avoid the warning around too may listeners being attached which would occur before if too many send requests were in flight at the same time from the same sender.
- The receiver is refactored to allow the same underlying AMQP link to be shared between streaming and batching mode. This results in seamless transition between the three different receive methods on the `EventHubConsumer`
- All time related entites have been updated to use milli seconds as the unit of time for consistency.
- New error `InsufficientCreditError` is introduced for the scenario where [rhea](https://www.npmjs.com/package/rhea) is unable to send events due to its internal buffer being full. This is a transient error and so is treated as retryable.
- The error `OperationTimeoutError` was previously mistakenly classified as an AMQP error which is now corrected. Since this can also be a transient error, it is treated as retryable.

### Publishing events

- Added method `createBatch()` on the `EventHubProducer` to create an `EventDataBatch` that can then be used to add events until the maximum size is reached.
  - This batch object can then be used in the `send()` method to send all the added events to Event Hubs.
  - This allows publishers to build batches without the possibility of encountering the error around the message size exceeding the supported limit when sending events.
  - It also allows publishers with bandwidth concerns to control the size of each batch published.

### Consuming events

- Introduced a new class `EventProcessor` which replaces the older concept of [Event Processor Host](https://www.npmjs.com/package/@azure/event-processor-host).
  - This early preview is intended to allow users to test the new design using a single instance of `EventProcessor`. The ability to store checkpoints to a durable store will be added in future updates

### Retries and timeouts

- The properties on the `RetryOptions` interface have been renamed for ease of use.
- New property `timeoutInMs` on `RetryOptions` to configure the time to wait before declaring an attempt to have failed with `OperationTimeoutError` error which is retryable.
- New properties `mode` and `maxRetryDelayInMs` on `RetryOptions` to configure the exponential retry mode that is now supported

## 5.0.0-preview.1 (2019-06-28)

Version 5.0.0-preview.1 is a preview of our efforts to create a client library that is user friendly and
idiomatic to the Javascript ecosystem. The reasons for most of the changes in this update can be found in the
[Azure SDK Design Guidelines for TypeScript](https://azure.github.io/azure-sdk/typescript_introduction.html).
For more information, please visit https://aka.ms/azsdk/releases/july2019preview

### Breaking changes

- Creating an instance of `EventHubClient` is now done using constructor overloads instead of static helpers.
  - If you previously used the `createFromTokenProvider` static helper to provide your own custom token provider,
    you will now need to update the provider to follow the new `TokenCredential` interface instead.
  - If you previously used the `@azure/ms-rest-nodeauth` library to provide AAD credentials, you will now need to use the new
    [@azure/identity](https://www.npmjs.com/package/@azure/identity) library instead.
- The send methods are moved from the `EventHubClient` class to the new `EventHubProducer` class.
  - Use the `createProducer()` function on the `EventHubClient` to create an instance of a `EventHubProducer`.
  - Each producer represents a dedicated AMQP sender link to Azure Event Hubs.
  - The `EventData` type used for the data being sent only supports a `body` for the content being sent and a
    `properties` bag to hold any custom metadata you want to send. The properties corresponding to a received event are
    removed from this type and a separate type ReceivedEventData is used for received events.
- The receive methods are moved from the `EventHubClient` class to the new `EventHubConsumer` class.
  - Use the `createConsumer()` function on the `EventHubClient` to create an instance of a `EventHubConsumer`.
  - Each consumer represents a dedicated AMQP receiver link to Azure Event Hubs based
    on the flavor of receive function being used i.e `receiveBatch()` that receives events in a batch vs `receive()` that provides
    a streaming receiver.
  - The static methods `EventPosition.fromStart()` and `EventPosition.fromEnd()` are renamed to `EventPosition.earliest()` and `EventPosition.latest()` respectively.
- Inspecting Event Hub
  - The methods `getHubRuntimeInformation()` and `getPartitionInformation()` on the `EventHubClient` are renamed to
    `getProperties()` and `getPartitionProperties()` respectively. Please refer to the return types of these functions
    to ensure you are using the right property names.

### New features

- You can now configure retry options that are used to govern retry attempts when a retryable error occurs. These can be
  set when creating the `EventHubClient`, `EventHubProducer` and `EventHubConsumer`
- You can now pass an abort signal to any of the async operations. This signal can be used to cancel such operations. Use
  the package [@azure/abort-controller](https://www.npmjs.com/package/@azure/abort-controller) to create such abort signals.
- An async iterator is now available to receive events after you create an instance of `EventHubConsumer`. Use the function
  `getEventIterator()` on the consumer to get a `AsyncIterableIterator` which you can then use in a loop or use it's `next()`
  function to receive events.

### Next Steps

- Refer to the `API reference documentation` to get an overview of the entire API surface.
- Refer to our [samples](https://github.com/Azure/azure-sdk-for-js/tree/master/sdk/eventhub/event-hubs/samples) to understand the usage of the new APIs.

## 2.1.0 (2019-06-10)

- Added support for WebSockets. WebSockets enable Event Hubs to work over an HTTP proxy and in environments where the standard AMQP port 5671 is blocked.
  Refer to the [websockets](https://github.com/Azure/azure-sdk-for-js/blob/master/sdk/eventhub/event-hubs/samples/websockets.ts) sample to see how to use WebSockets.
- `@types/async-lock` has been moved to being a dependency from a dev-dependency. This fixes the [bug 3240](https://github.com/Azure/azure-sdk-for-js/issues/3240)

## 2.0.0 (2019-03-26)

### Breaking Changes

- If you have been using the `createFromAadTokenCredentials` function to create an instance of the
  `EventHubClient`, you will now need to use the [@azure/ms-rest-nodeauth](https://www.npmjs.com/package/@azure/ms-rest-nodeauth)
  library instead of [ms-rest-azure](https://www.npmjs.com/package/ms-rest-azure) library to create
  the credentials that are needed by the `createFromAadTokenCredentials` function. - Typescript: Replace `import * from "ms-rest-azure";` with `import * from "@azure/ms-rest-nodeauth";` - Javascript: Replace `require("ms-rest-azure")` with `require("@azure/ms-rest-nodeauth")`
- If you have been passing a non string value in the `partitionKey` property on the message when
  sending it using the `EventHubClient`, an error will now be thrown. This property only supports string values.

### Bug fixes and other changes

- A network connection lost error is now treated as retryable error. A new error with name `ConnectionLostError`
  is introduced for this scenario which you can see if you enable the [logs](https://github.com/Azure/azure-sdk-for-js/sdk/eventhub/event-hubs/README.md#debug-logs).
- When recovering from an error that caused the underlying AMQP connection to get disconnected,
  [rhea](https://github.com/amqp/rhea/issues/205) reconnects all the older AMQP links on the connection
  resulting in the below 2 errors in the logs. We now clear rhea's internal map to avoid such reconnections.
  We already have code in place to create new AMQP links to resume send/receive operations. - InvalidOperationError: A link to connection '.....' \$cbs node has already been opened. - UnauthorizedError: Unauthorized access. 'Listen' claim(s) are required to perform this operation.
- Enabled the `esModuleInterop` compilerOption in the `tsconfig.json` file for this library to be
  compliant with the [best practices](https://www.typescriptlang.org/docs/handbook/release-notes/typescript-2-7.html#support-for-import-d-from-cjs-form-commonjs-modules-with---esmoduleinterop).

## 1.0.8 (2018-12-14)

- Use `isItselfClosed()` instead of `isClosed()` in rhea to correctly determine if the sdk initiated close on receiver/sender.
  This ensures that on connection issues like the ECONNRESET error, the receivers get re-connected properly thus fixing the [bug 174](https://github.com/Azure/azure-event-hubs-node/issues/174)

## 1.0.7 (2018-10-25)

- Only set `message_id` while sending the message, when provided by caller [PR](https://github.com/Azure/azure-event-hubs-node/pull/169).

## 1.0.6 (2018-10-01)

- export `EventHubConnectionConfig` from the library.

## 1.0.5 (2018-10-01)

- Moved `lib/amqp-common` to `"@azure/amqp-common"` package and took a dependency on it.
- Moved `lib/rhea-promise` to `"rhea-promise"` package and took a dependency on it.
- Fixed issues where the private instance of `rhea receiver or sender` were undefined when `*_open`
  and `*_close` events happened instantaneously.

## 1.0.4 (2018-09-26)

- update the version of ms-rest-azure to "2.5.9"

## 1.0.3 (2018-09-19)

- `EventPosition.fromSequenceNumber()` accepts `0` as a valid argument.
- `client.receive()` and `client.receiveBatch()` accept partitionId as a `string | number`.
- User's error handler in `client.receive()` will only be notified if the user did not close the receiver and the error is not retryable.

## 1.0.2 (2018-09-14)

- `client.getPartitionInformation()` should works as expected when partitionId is of type `number | string`.

## 1.0.1 (2018-09-12)

- Stable version of the libray.

## 0.2.10 (2018-09-11)

- Added support to provide custom user-agent string that will be appended to the default user agent string.

## 0.2.9 (2018-09-11)

- Updated examples and content in README.md

## 0.2.8 (2018-08-31)

- Fixed [issue](https://github.com/Azure/azure-event-hubs-node/issues/135)
  - Added error handlers to the \$management sender/receiver links.
  - Added error handlers to the amqp session of the $management and $cbs sender/receiver links.
- Exported `AadTokenProvider` and `SasTokenProvider` from the client.

## 0.2.7 (2018-08-29)

- Improved logging statements to the connection context.
- Added timeout to promisifed creation/closing of rhea sender, receiver, session, connection.
- Fixed a bug in the EventData deserialization logic by checking for `!= undefined` check rather than the `!` check.
- While handling disconnects we retry for 150 times at an interval of 15 seconds as long the error is `retryable`.

## 0.2.6 (2018-08-07)

- Improved log statements.
- Documented different mechanisms of getting the debug logs in [README](https://github.com/Azure/azure-sdk-for-js/tree/master/eventhub/event-hubs/#debug-logs).
- Minimum dependency on `"rhea": "^0.2.18"`.
- Fixed bugs in recovery logic
- Added support to recover from session close for sender and receiver
- Added a new property `isConnecting` that provides information whether a linkEntity is currently in the process of establishing itself.
- Using `is_closed()` method of sender, receiver and session in rhea to determine whether the sdk initiated the close.
- MessagingError is retryable by default.
- Added support to translate node.js [`SystemError`](https://nodejs.org/api/errors.html#errors_class_systemerror) into AmqpError.
- Added a new static method `createFromTokenProvider()` on the EventHubClient where customers can provide their own [TokenProvider](https://github.com/Azure/azure-event-hubs-node/blob/master/client/lib/amqp-common/auth/token.ts#L42).

## 0.2.5 (2018-07-17)

- Improved log statements
- Updated README.md
- Updated dependency rhea to "^0.2.16" instead of github dependency.

## 0.2.4 (2018-07-16)

- Added support to handle disconnects and link timeout errors.
- Fixed client examples link in README.
- Updated issue templates
- Improvised the example structure
- Moved the common stuff to `amqp-common` and added `Connection`, `Session`, `Sender`, `Receiver` objects to `rhea-promise`.
- Improved tsconfig.json and tslint.json config files.
- Added `import "mocha"` to all the test files, inorder to get rid of red squiggles in vscode.
- Replaced crypto with jssha which is browser compatible

## 0.2.3 (2018-06-13)

- Minor doc fixes and sample updates.
- Add a listener for the disconnected event after opening the connection.

## 0.2.2 (2018-05-23)

- Fixed the partitionkey issue while sending events. #73.
- Bumped the minimum dependency on rhea to 0.2.13. This gives us type definitions for rhea.
- rpc.open() returns the connection object. This makes it easy to extract common functionality to a
  separate library.

## 0.2.1 (2018-05-09)

- Added support to create EventHubClient from an IotHub connectionstring. The following can be done

```javascript
const client = await EventHubClient.createFromIotHubConnectionString(
  process.env.IOTHUB_CONNECTION_STRING
);
```

- Internal design changes:
  - ManagementClient also does cbs auth before making the management request.
  - EventHubSender, EventHubReceiver, ManagementClient inherit from a base class ClientEntity.
  - Moved opening the connection to CbSClient as that is the first thing that should happen after opening the connection. This reduces calls to `rpc.open()` all over the sdk and puts them at one place in the `init()` method on the CbsClient.

## 0.2.0 (2018-05-02)

- Added functionality to encode/decode the messages sent and received.
- Created an options object in the `client.createFromConnectionString()` and the `EventHubClient` constructor. This is a breaking change. However moving to an options object design reduces the chances of breaking changes in the future.
  This options object will:
- have the existing optional `tokenProvider` property
- and a new an optional property named `dataTransformer`. You can provide your own transformer. If not provided then we will use the [DefaultDataTransformer](./client/lib/dataTransformer.ts). This should be applicable for majority of the scenarios and will ensure that messages are interoperable between different Azure services. It fixes issue #60.

## 0.1.2 (2018-04-26)

- Added missing dependency for `uuid` package and nit fixes in the README.md

## 0.1.1 (2018-04-24)

- Changing `client.receiveOnMessage()` to `client.receive()` as that is a better naming convention and is in sync with other language sdks.

## 0.1.0 (2018-04-23)

- Previously we were depending on [amqp10](https://npmjs.com/package/amqp10) package for the amqp protocol. Moving forward we will be depending on [rhea](https://npmjs.com/package/rhea).
- The public facing API of this library has major breaking changes from the previous version 0.0.8. Please take a look at the [Readme](./README.md) and the [samples](./samples) directory for detailed samples.
- Removed the need to say `client.open.then()`. First call to create a sender, receiver or get metadata about the hub or partition will establish the AMQP connection.
- Added support to authenticate via Service Principal credentials, MSITokenCredentials, DeviceTokenCredentials.
  - This should make it easy for customers to login once using the above mentioned credentials,
    - Create the EventHubs infrastructure on the Azure management/control plane programmatically using (azure-arm-eventhubs) package over HTTPS prtocol.
    - Use the same credentials to send and receive messages to the EventHub using this library over AMQP protocol.
- Provided a promise based API to create senders/receivers off the `EventHubClient`.
- Added capability to send multiple messages by batching them together.
- Added capability to receive predefined number of messages for a specified amount of time. Note that this method will receive all the messages and return an array of EventData objects.
- Added capability to create an epoch receiver.
- Simplified the mechanism to specify the `EventPosition` from which to receive messages from the EventHub.
- Added proper TypeScript type definitions to the library that improves the intellisense experience for our customers.

## 0.0.8 (2017-05-18)

- Fixed a race condition within the AMQP redirection code when using an IoT Hub connection string.
- Disabled auto-retry of AMQP connections in amqp10 since the current client is not built to handle them and fails when retrying.

## 0.0.7 (2017-03-31)

- Pulled changes for #14 and #20/#21.
- Special thanks to @kurtb and @ali92hm for their contributions!

## 0.0.6 (2017-01-13)

- Added support for message properties in the EventData structure.<|MERGE_RESOLUTION|>--- conflicted
+++ resolved
@@ -1,16 +1,12 @@
 # Release History
 
-<<<<<<< HEAD
 ## 5.3.0-preview.1 (Unreleased)
 
 - Adds `loadBalancingOptions` to the `EventHubConsumerClient` to add control around
   how aggressively the client claims partitions while load balancing.
   ([PR 9706](https://github.com/Azure/azure-sdk-for-js/pull/9706))
 
-## 5.2.2 (Unreleased)
-=======
 ## 5.2.2 (2020-06-30)
->>>>>>> dbe591d9
 
 - Fixes issue [#9289](https://github.com/Azure/azure-sdk-for-js/issues/9289)
   where calling `await subscription.close()` inside of a subscription's `processError`
