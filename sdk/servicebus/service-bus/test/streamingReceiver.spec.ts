// Copyright (c) Microsoft Corporation. All rights reserved.
// Licensed under the MIT License.

import chai from "chai";
import chaiAsPromised from "chai-as-promised";
import {
  delay,
  QueueClient,
  ReceiveMode,
  ServiceBusClient,
  ServiceBusMessage,
  SubscriptionClient,
  TopicClient,
  OnMessage
} from "../src";
import { Receiver } from "../src/receiver";
import { Sender } from "../src/sender";
import { DispositionType } from "../src/serviceBusMessage";
import { getAlreadyReceivingErrorMsg } from "../src/util/errors";
import {
  checkWithTimeout,
  TestClientType,
  getSenderReceiverClients,
  purge,
  TestMessage,
  getServiceBusClient
} from "./utils/testUtils";
<<<<<<< HEAD
=======
import { SasTokenProvider, TokenInfo, parseConnectionString } from "@azure/amqp-common";
import { getEnvVars, EnvVarNames } from "./utils/envVarUtils";
>>>>>>> a546affc
import { StreamingReceiver } from "../src/core/streamingReceiver";

const should = chai.should();
chai.use(chaiAsPromised);

async function testPeekMsgsLength(
  client: QueueClient | SubscriptionClient,
  expectedPeekLength: number
): Promise<void> {
  const peekedMsgs = await client.peek(expectedPeekLength + 1);
  should.equal(
    peekedMsgs.length,
    expectedPeekLength,
    "Unexpected number of msgs found when peeking"
  );
}

let sbClient: ServiceBusClient;
let senderClient: QueueClient | TopicClient;
let receiverClient: QueueClient | SubscriptionClient;
let sender: Sender;
let receiver: Receiver;
let deadLetterClient: QueueClient | SubscriptionClient;
let errorWasThrown: boolean;
let unexpectedError: Error | undefined;
const maxDeliveryCount = 10;

function unExpectedErrorHandler(err: Error): void {
  if (err) {
    unexpectedError = err;
  }
}

async function beforeEachTest(
  senderType: TestClientType,
  receiverType: TestClientType,
  receiveMode?: ReceiveMode
): Promise<void> {
  sbClient = getServiceBusClient();
  const clients = await getSenderReceiverClients(sbClient, senderType, receiverType);
  senderClient = clients.senderClient;
  receiverClient = clients.receiverClient;

  if (receiverClient instanceof QueueClient) {
    deadLetterClient = sbClient.createQueueClient(
      QueueClient.getDeadLetterQueuePath(receiverClient.entityPath)
    );
  }

  if (receiverClient instanceof SubscriptionClient) {
    deadLetterClient = sbClient.createSubscriptionClient(
      TopicClient.getDeadLetterTopicPath(senderClient.entityPath, receiverClient.subscriptionName),
      receiverClient.subscriptionName
    );
  }

  await purge(receiverClient);
  await purge(deadLetterClient);
  const peekedMsgs = await receiverClient.peek();
  const receiverEntityType = receiverClient instanceof QueueClient ? "queue" : "topic";
  if (peekedMsgs.length) {
    chai.assert.fail(`Please use an empty ${receiverEntityType} for integration testing`);
  }
  const peekedDeadMsgs = await deadLetterClient.peek();
  if (peekedDeadMsgs.length) {
    chai.assert.fail(
      `Please use an empty dead letter ${receiverEntityType} for integration testing`
    );
  }

  sender = senderClient.createSender();

  if (!receiveMode) {
    receiveMode = ReceiveMode.peekLock;
  }
  receiver = receiverClient.createReceiver(receiveMode);

  errorWasThrown = false;
  unexpectedError = undefined;
}

async function afterEachTest(): Promise<void> {
  await sbClient.close();
}

describe("Streaming - Misc Tests", function(): void {
  afterEach(async () => {
    await afterEachTest();
  });

  async function testAutoComplete(): Promise<void> {
    const testMessage = TestMessage.getSample();
    await sender.send(testMessage);

    const receivedMsgs: ServiceBusMessage[] = [];
    receiver.registerMessageHandler((msg: ServiceBusMessage) => {
      receivedMsgs.push(msg);
      should.equal(msg.body, testMessage.body, "MessageBody is different than expected");
      should.equal(msg.messageId, testMessage.messageId, "MessageId is different than expected");

      return Promise.resolve();
    }, unExpectedErrorHandler);

    const msgsCheck = await checkWithTimeout(
      () => receivedMsgs.length === 1 && receivedMsgs[0].delivery.remote_settled === true
    );

    should.equal(
      msgsCheck,
      true,
      receivedMsgs.length !== 1
        ? `Expected 1, received ${receivedMsgs.length} messages`
        : "Message didnt get auto-completed in time"
    );
    await receiver.close();

    should.equal(unexpectedError, undefined, unexpectedError && unexpectedError.message);
    should.equal(receivedMsgs.length, 1, "Unexpected number of messages");
    await testPeekMsgsLength(receiverClient, 0);
  }

  it("Partitioned Queue: AutoComplete removes the message", async function(): Promise<void> {
    await beforeEachTest(TestClientType.PartitionedQueue, TestClientType.PartitionedQueue);
    await testAutoComplete();
  });

  it("Partitioned Subscription: AutoComplete removes the message", async function(): Promise<void> {
    await beforeEachTest(TestClientType.PartitionedTopic, TestClientType.PartitionedSubscription);
    await testAutoComplete();
  });

  it("UnPartitioned Queue: AutoComplete removes the message #RunInBrowser", async function(): Promise<
    void
  > {
    await beforeEachTest(TestClientType.UnpartitionedQueue, TestClientType.UnpartitionedQueue);
    await testAutoComplete();
  });

  it("UnPartitioned Subscription: AutoComplete removes the message", async function(): Promise<
    void
  > {
    await beforeEachTest(
      TestClientType.UnpartitionedTopic,
      TestClientType.UnpartitionedSubscription
    );
    await testAutoComplete();
  });

  async function testManualComplete(): Promise<void> {
    const testMessage = TestMessage.getSample();
    await sender.send(testMessage);

    const receivedMsgs: ServiceBusMessage[] = [];
    receiver.registerMessageHandler(
      (msg: ServiceBusMessage) => {
        receivedMsgs.push(msg);
        should.equal(msg.body, testMessage.body, "MessageBody is different than expected");
        should.equal(msg.messageId, testMessage.messageId, "MessageId is different than expected");
        return Promise.resolve();
      },
      unExpectedErrorHandler,
      { autoComplete: false }
    );

    const msgsCheck = await checkWithTimeout(() => receivedMsgs.length === 1);

    should.equal(msgsCheck, true, `Expected 1, received ${receivedMsgs.length} messages`);
    await testPeekMsgsLength(receiverClient, 1);
    should.equal(receivedMsgs.length, 1, "Unexpected number of messages");

    await receivedMsgs[0].complete();
    await receiver.close();

    should.equal(unexpectedError, undefined, unexpectedError && unexpectedError.message);
    await testPeekMsgsLength(receiverClient, 0);
  }

  it("Partitioned Queue: Disabled autoComplete, no manual complete retains the message", async function(): Promise<
    void
  > {
    await beforeEachTest(TestClientType.PartitionedQueue, TestClientType.PartitionedQueue);
    await testManualComplete();
  });

  it("Partitioned Subscription: Disabled autoComplete, no manual complete retains the message", async function(): Promise<
    void
  > {
    await beforeEachTest(TestClientType.PartitionedTopic, TestClientType.PartitionedSubscription);
    await testManualComplete();
  });

  it("UnPartitioned Queue: Disabled autoComplete, no manual complete retains the message #RunInBrowser", async function(): Promise<
    void
  > {
    await beforeEachTest(TestClientType.UnpartitionedQueue, TestClientType.UnpartitionedQueue);
    await testManualComplete();
  });

  it("UnPartitioned Subscription: Disabled autoComplete, no manual complete retains the message", async function(): Promise<
    void
  > {
    await beforeEachTest(
      TestClientType.UnpartitionedTopic,
      TestClientType.UnpartitionedSubscription
    );
    await testManualComplete();
  });

  it("onDetached should forward error messages if it fails to retry", async function(): Promise<
    void
  > {
    await beforeEachTest(TestClientType.PartitionedQueue, TestClientType.PartitionedQueue);
    let streamingReceiver: StreamingReceiver | undefined;
    try {
      let actualError: Error | undefined;
      streamingReceiver = await StreamingReceiver.create((receiver as any)._context, {
        receiveMode: ReceiveMode.peekLock
      });

      streamingReceiver.receive(
        async () => {},
        (err) => {
          actualError = err;
        }
      );

      // overwrite _init to throw a non-retryable error.
      // this will be called by onDetached
      (streamingReceiver as any)._init = async () => {
        const error = new Error("Expected test error!");
        // prevent retry from translating error.
        (error as any).translated = true;
        throw error;
      };

      // call detached directly
      await streamingReceiver.onDetached();

      should.equal(
        actualError!.message,
        "Expected test error!",
        "Did not see the expected error in user-provided error handler."
      );
    } finally {
      if (streamingReceiver) {
        await streamingReceiver.close();
      }
    }
  });
});

describe("Streaming - Complete message", function(): void {
  afterEach(async () => {
    await afterEachTest();
  });

  async function testComplete(autoComplete: boolean): Promise<void> {
    const testMessage = TestMessage.getSample();
    await sender.send(testMessage);

    const receivedMsgs: ServiceBusMessage[] = [];
    receiver.registerMessageHandler(
      async (msg: ServiceBusMessage) => {
        should.equal(msg.body, testMessage.body, "MessageBody is different than expected");
        should.equal(msg.messageId, testMessage.messageId, "MessageId is different than expected");
        await msg.complete();
        receivedMsgs.push(msg);
      },
      unExpectedErrorHandler,
      { autoComplete }
    );

    const msgsCheck = await checkWithTimeout(() => receivedMsgs.length === 1);
    should.equal(msgsCheck, true, `Expected 1, received ${receivedMsgs.length} messages`);
    await receiver.close();
    should.equal(unexpectedError, undefined, unexpectedError && unexpectedError.message);
    should.equal(receivedMsgs.length, 1, "Unexpected number of messages");
    await testPeekMsgsLength(receiverClient, 0);
  }
  it("Partitioned Queue: complete() removes message", async function(): Promise<void> {
    await beforeEachTest(TestClientType.PartitionedQueue, TestClientType.PartitionedQueue);
    await testComplete(false);
  });

  it("Partitioned Subscription: complete() removes message", async function(): Promise<void> {
    await beforeEachTest(TestClientType.PartitionedTopic, TestClientType.PartitionedSubscription);
    await testComplete(false);
  });

  it("UnPartitioned Queue: complete() removes message", async function(): Promise<void> {
    await beforeEachTest(TestClientType.UnpartitionedQueue, TestClientType.UnpartitionedQueue);
    await testComplete(false);
  });

  it("UnPartitioned Subscription: complete() removes message", async function(): Promise<void> {
    await beforeEachTest(
      TestClientType.UnpartitionedTopic,
      TestClientType.UnpartitionedSubscription
    );
    await testComplete(false);
  });

  it("Partitioned Queue with autoComplete: complete() removes message", async function(): Promise<
    void
  > {
    await beforeEachTest(TestClientType.PartitionedQueue, TestClientType.PartitionedQueue);
    await testComplete(true);
  });

  it("Partitioned Subscription with autoComplete: complete() removes message", async function(): Promise<
    void
  > {
    await beforeEachTest(TestClientType.PartitionedTopic, TestClientType.PartitionedSubscription);
    await testComplete(true);
  });

  it("UnPartitioned Queue with autoComplete: complete() removes message", async function(): Promise<
    void
  > {
    await beforeEachTest(TestClientType.UnpartitionedQueue, TestClientType.UnpartitionedQueue);
    await testComplete(true);
  });

  it("UnPartitioned Subscription with autoComplete: complete() removes message", async function(): Promise<
    void
  > {
    await beforeEachTest(
      TestClientType.UnpartitionedTopic,
      TestClientType.UnpartitionedSubscription
    );
    await testComplete(true);
  });
});

describe("Streaming - Abandon message", function(): void {
  afterEach(async () => {
    await afterEachTest();
  });

  async function testMultipleAbandons(): Promise<void> {
    const testMessage = TestMessage.getSample();
    await sender.send(testMessage);

    let checkDeliveryCount = 0;

    receiver.registerMessageHandler(
      async (msg: ServiceBusMessage) => {
        should.equal(
          msg.deliveryCount,
          checkDeliveryCount,
          "DeliveryCount is different than expected"
        );
        await msg.abandon();
        checkDeliveryCount++;
      },
      unExpectedErrorHandler,
      { autoComplete: false }
    );

    const deliveryCountFlag = await checkWithTimeout(() => checkDeliveryCount === maxDeliveryCount);
    should.equal(deliveryCountFlag, true, "DeliveryCount is different than expected");

    await receiver.close();
    should.equal(unexpectedError, undefined, unexpectedError && unexpectedError.message);

    await testPeekMsgsLength(receiverClient, 0); // No messages in the queue

    const deadLetterReceiver = deadLetterClient.createReceiver(ReceiveMode.peekLock);
    const deadLetterMsgs = await deadLetterReceiver.receiveMessages(1);
    should.equal(Array.isArray(deadLetterMsgs), true, "`ReceivedMessages` is not an array");
    should.equal(deadLetterMsgs.length, 1, "Unexpected number of messages");
    should.equal(
      deadLetterMsgs[0].deliveryCount,
      maxDeliveryCount,
      "DeliveryCount is different than expected"
    );
    should.equal(
      deadLetterMsgs[0].messageId,
      testMessage.messageId,
      "MessageId is different than expected"
    );

    await deadLetterMsgs[0].complete();

    await testPeekMsgsLength(deadLetterClient, 0);
  }

  it("Partitioned Queue: Multiple abandons until maxDeliveryCount", async function(): Promise<
    void
  > {
    await beforeEachTest(TestClientType.PartitionedQueue, TestClientType.PartitionedQueue);
    await testMultipleAbandons();
  });

  it("Partitioned Subscription: Multiple abandons until maxDeliveryCount", async function(): Promise<
    void
  > {
    await beforeEachTest(TestClientType.PartitionedTopic, TestClientType.PartitionedSubscription);
    await testMultipleAbandons();
  });

  it("Unpartitioned Queue: Multiple abandons until maxDeliveryCount", async function(): Promise<
    void
  > {
    await beforeEachTest(TestClientType.UnpartitionedQueue, TestClientType.UnpartitionedQueue);
    await testMultipleAbandons();
  });

  it("Unpartitioned Subscription: Multiple abandons until maxDeliveryCount", async function(): Promise<
    void
  > {
    await beforeEachTest(
      TestClientType.UnpartitionedTopic,
      TestClientType.UnpartitionedSubscription
    );
    await testMultipleAbandons();
  });
});

describe("Streaming - Defer message", function(): void {
  afterEach(async () => {
    await afterEachTest();
  });

  async function testDefer(autoComplete: boolean): Promise<void> {
    const testMessage = TestMessage.getSample();
    await sender.send(testMessage);
    let sequenceNum: any = 0;
    receiver.registerMessageHandler(
      async (msg: ServiceBusMessage) => {
        await msg.defer();
        sequenceNum = msg.sequenceNumber;
      },
      unExpectedErrorHandler,
      { autoComplete }
    );

    const sequenceNumCheck = await checkWithTimeout(() => sequenceNum !== 0);
    should.equal(
      sequenceNumCheck,
      true,
      "Either the message is not received or observed an unexpected SequenceNumber."
    );

    await receiver.close();
    should.equal(unexpectedError, undefined, unexpectedError && unexpectedError.message);

    receiver = receiverClient.createReceiver(ReceiveMode.peekLock);
    const deferredMsgs = await receiver.receiveDeferredMessages([sequenceNum]);
    if (!deferredMsgs) {
      throw "No message received for sequence number";
    }

    should.equal(deferredMsgs[0].body, testMessage.body, "MessageBody is different than expected");
    should.equal(
      deferredMsgs[0].messageId,
      testMessage.messageId,
      "MessageId is different than expected"
    );
    should.equal(deferredMsgs[0].deliveryCount, 1, "DeliveryCount is different than expected");

    await deferredMsgs[0].complete();
    await testPeekMsgsLength(receiverClient, 0);
  }

  it("Partitioned Queue: defer() moves message to deferred queue", async function(): Promise<void> {
    await beforeEachTest(TestClientType.PartitionedQueue, TestClientType.PartitionedQueue);
    await testDefer(false);
  });

  it("Partitioned Subscription: defer() moves message to deferred queue", async function(): Promise<
    void
  > {
    await beforeEachTest(TestClientType.PartitionedTopic, TestClientType.PartitionedSubscription);
    await testDefer(false);
  });

  it("UnPartitioned Queue: defer() moves message to deferred queue", async function(): Promise<
    void
  > {
    await beforeEachTest(TestClientType.UnpartitionedQueue, TestClientType.UnpartitionedQueue);
    await testDefer(false);
  });

  it("UnPartitioned Subscription: defer() moves message to deferred queue", async function(): Promise<
    void
  > {
    await beforeEachTest(
      TestClientType.UnpartitionedTopic,
      TestClientType.UnpartitionedSubscription
    );
    await testDefer(false);
  });

  it("Partitioned Queue with autoComplete: defer() moves message to deferred queue", async function(): Promise<
    void
  > {
    await beforeEachTest(TestClientType.PartitionedQueue, TestClientType.PartitionedQueue);
    await testDefer(true);
  });

  it("Partitioned Subscription with autoComplete: defer() moves message to deferred queue", async function(): Promise<
    void
  > {
    await beforeEachTest(TestClientType.PartitionedTopic, TestClientType.PartitionedSubscription);
    await testDefer(true);
  });

  it("UnPartitioned Queue with autoComplete: defer() moves message to deferred queue", async function(): Promise<
    void
  > {
    await beforeEachTest(TestClientType.UnpartitionedQueue, TestClientType.UnpartitionedQueue);
    await testDefer(true);
  });

  it("UnPartitioned Subscription with autoComplete: defer() moves message to deferred queue", async function(): Promise<
    void
  > {
    await beforeEachTest(
      TestClientType.UnpartitionedTopic,
      TestClientType.UnpartitionedSubscription
    );
    await testDefer(true);
  });
});

describe("Streaming - Deadletter message", function(): void {
  afterEach(async () => {
    await afterEachTest();
  });

  async function testDeadletter(autoComplete: boolean): Promise<void> {
    const testMessage = TestMessage.getSample();
    await sender.send(testMessage);

    const receivedMsgs: ServiceBusMessage[] = [];
    receiver.registerMessageHandler(
      async (msg: ServiceBusMessage) => {
        await msg.deadLetter();
        receivedMsgs.push(msg);
      },
      unExpectedErrorHandler,
      { autoComplete }
    );

    const msgsCheck = await checkWithTimeout(() => receivedMsgs.length === 1);
    should.equal(msgsCheck, true, `Expected 1, received ${receivedMsgs.length} messages`);

    await receiver.close();
    should.equal(unexpectedError, undefined, unexpectedError && unexpectedError.message);
    should.equal(receivedMsgs.length, 1, "Unexpected number of messages");

    await testPeekMsgsLength(receiverClient, 0);

    const deadLetterReceiver = deadLetterClient.createReceiver(ReceiveMode.peekLock);
    const deadLetterMsgs = await deadLetterReceiver.receiveMessages(1);
    should.equal(Array.isArray(deadLetterMsgs), true, "`ReceivedMessages` is not an array");
    should.equal(deadLetterMsgs.length, 1, "Unexpected number of messages");
    should.equal(
      deadLetterMsgs[0].messageId,
      testMessage.messageId,
      "MessageId is different than expected"
    );

    await deadLetterMsgs[0].complete();
    await testPeekMsgsLength(deadLetterClient, 0);
  }

  it("Partitioned Queue: deadLetter() moves message to deadletter queue", async function(): Promise<
    void
  > {
    await beforeEachTest(TestClientType.PartitionedQueue, TestClientType.PartitionedQueue);
    await testDeadletter(false);
  });

  it("Partitioned Subscription: deadLetter() moves message to deadletter queue", async function(): Promise<
    void
  > {
    await beforeEachTest(TestClientType.PartitionedTopic, TestClientType.PartitionedSubscription);
    await testDeadletter(false);
  });

  it("UnPartitioned Queue: deadLetter() moves message to deadletter queue", async function(): Promise<
    void
  > {
    await beforeEachTest(TestClientType.UnpartitionedQueue, TestClientType.UnpartitionedQueue);
    await testDeadletter(false);
  });

  it("UnPartitioned Subscription: deadLetter() moves message to deadletter queue", async function(): Promise<
    void
  > {
    await beforeEachTest(
      TestClientType.UnpartitionedTopic,
      TestClientType.UnpartitionedSubscription
    );
    await testDeadletter(false);
  });

  it("Partitioned Queue with autoComplete: deadLetter() moves message to deadletter queue", async function(): Promise<
    void
  > {
    await beforeEachTest(TestClientType.PartitionedQueue, TestClientType.PartitionedQueue);
    await testDeadletter(true);
  });

  it("Partitioned Subscription with autoComplete: deadLetter() moves message to deadletter", async function(): Promise<
    void
  > {
    await beforeEachTest(TestClientType.PartitionedTopic, TestClientType.PartitionedSubscription);
    await testDeadletter(true);
  });

  it("UnPartitioned Queue with autoComplete: deadLetter() moves message to deadletter queue", async function(): Promise<
    void
  > {
    await beforeEachTest(TestClientType.UnpartitionedQueue, TestClientType.UnpartitionedQueue);
    await testDeadletter(true);
  });

  it("UnPartitioned Subscription with autoComplete: deadLetter() moves message to deadletter queue", async function(): Promise<
    void
  > {
    await beforeEachTest(
      TestClientType.UnpartitionedTopic,
      TestClientType.UnpartitionedSubscription
    );
    await testDeadletter(true);
  });
});

describe("Streaming - Multiple Receiver Operations", function(): void {
  afterEach(async () => {
    await afterEachTest();
  });

  async function testMultipleReceiveCalls(): Promise<void> {
    let errorMessage;
    const expectedErrorMessage = getAlreadyReceivingErrorMsg(receiverClient.entityPath);
    receiver.registerMessageHandler((msg: ServiceBusMessage) => {
      return msg.complete();
    }, unExpectedErrorHandler);
    await delay(5000);
    try {
      receiver.registerMessageHandler(() => {
        return Promise.resolve();
      }, unExpectedErrorHandler);
    } catch (err) {
      errorMessage = err && err.message;
    }
    should.equal(
      errorMessage,
      expectedErrorMessage,
      "Unexpected error message for registerMessageHandler"
    );
    should.equal(unexpectedError, undefined, unexpectedError && unexpectedError.message);

    errorMessage = "";
    try {
      await receiver.receiveMessages(1);
    } catch (err) {
      errorMessage = err && err.message;
    }
    should.equal(
      errorMessage,
      expectedErrorMessage,
      "Unexpected error message for receiveMessages"
    );
  }

  it("UnPartitioned Queue: Second receive operation should fail if the first streaming receiver is not stopped #RunInBrowser", async function(): Promise<
    void
  > {
    await beforeEachTest(TestClientType.UnpartitionedQueue, TestClientType.UnpartitionedQueue);
    await testMultipleReceiveCalls();
  });
});

describe("Streaming - Settle an already Settled message throws error", () => {
  afterEach(async () => {
    await afterEachTest();
  });

  const testError = (err: Error, operation: DispositionType): void => {
    should.equal(
      err.message,
      `Failed to ${operation} the message as this message is already settled.`,
      "ErrorMessage is different than expected"
    );
    errorWasThrown = true;
  };

  async function testSettlement(operation: DispositionType): Promise<void> {
    const testMessage = TestMessage.getSample();
    await sender.send(testMessage);
    const receivedMsgs: ServiceBusMessage[] = [];
    receiver.registerMessageHandler((msg: ServiceBusMessage) => {
      receivedMsgs.push(msg);
      return Promise.resolve();
    }, unExpectedErrorHandler);

    const msgsCheck = await checkWithTimeout(
      () => receivedMsgs.length === 1 && receivedMsgs[0].delivery.remote_settled === true
    );
    should.equal(
      msgsCheck,
      true,
      receivedMsgs.length !== 1
        ? `Expected 1, received ${receivedMsgs.length} messages`
        : "Message didnt get auto-completed in time"
    );

    should.equal(unexpectedError, undefined, unexpectedError && unexpectedError.message);

    should.equal(receivedMsgs.length, 1, "Unexpected number of messages");
    should.equal(receivedMsgs[0].body, testMessage.body, "MessageBody is different than expected");
    should.equal(
      receivedMsgs[0].messageId,
      testMessage.messageId,
      "MessageId is different than expected"
    );

    await testPeekMsgsLength(receiverClient, 0);

    if (operation === DispositionType.complete) {
      await receivedMsgs[0].complete().catch((err) => testError(err, operation));
    } else if (operation === DispositionType.abandon) {
      await receivedMsgs[0].abandon().catch((err) => testError(err, operation));
    } else if (operation === DispositionType.deadletter) {
      await receivedMsgs[0].deadLetter().catch((err) => testError(err, operation));
    } else if (operation === DispositionType.defer) {
      await receivedMsgs[0].defer().catch((err) => testError(err, operation));
    }

    should.equal(errorWasThrown, true, "Error thrown flag must be true");
  }

  it("UnPartitioned Queue: complete() throws error #RunInBrowser", async function(): Promise<void> {
    await beforeEachTest(TestClientType.UnpartitionedQueue, TestClientType.UnpartitionedQueue);
    await testSettlement(DispositionType.complete);
  });

  it("UnPartitioned Subscription: complete() throws error", async function(): Promise<void> {
    await beforeEachTest(
      TestClientType.UnpartitionedTopic,
      TestClientType.UnpartitionedSubscription
    );
    await testSettlement(DispositionType.complete);
  });

  it("UnPartitioned Queue: abandon() throws error #RunInBrowser", async function(): Promise<void> {
    await beforeEachTest(TestClientType.UnpartitionedQueue, TestClientType.UnpartitionedQueue);
    await testSettlement(DispositionType.abandon);
  });

  it("UnPartitioned Subscription: abandon() throws error", async function(): Promise<void> {
    await beforeEachTest(
      TestClientType.UnpartitionedTopic,
      TestClientType.UnpartitionedSubscription
    );
    await testSettlement(DispositionType.abandon);
  });

  it("UnPartitioned Queue: defer() throws error #RunInBrowser", async function(): Promise<void> {
    await beforeEachTest(TestClientType.UnpartitionedQueue, TestClientType.UnpartitionedQueue);
    await testSettlement(DispositionType.defer);
  });

  it("UnPartitioned Subscription: defer() throws error", async function(): Promise<void> {
    await beforeEachTest(
      TestClientType.UnpartitionedTopic,
      TestClientType.UnpartitionedSubscription
    );
    await testSettlement(DispositionType.defer);
  });

  it("UnPartitioned Queue: deadLetter() throws error #RunInBrowser", async function(): Promise<
    void
  > {
    await beforeEachTest(TestClientType.UnpartitionedQueue, TestClientType.UnpartitionedQueue);
    await testSettlement(DispositionType.deadletter);
  });

  it("UnPartitioned Subscription: deadLetter() throws error", async function(): Promise<void> {
    await beforeEachTest(
      TestClientType.UnpartitionedTopic,
      TestClientType.UnpartitionedSubscription
    );
    await testSettlement(DispositionType.deadletter);
  });
});

describe("Streaming - User Error", function(): void {
  afterEach(async () => {
    await afterEachTest();
  });

  async function testUserError(): Promise<void> {
    await sender.send(TestMessage.getSample());
    const errorMessage = "Will we see this error message?";

    const receivedMsgs: ServiceBusMessage[] = [];
    receiver.registerMessageHandler(async (msg: ServiceBusMessage) => {
      await msg.complete();
      receivedMsgs.push(msg);
      throw new Error(errorMessage);
    }, unExpectedErrorHandler);

    const msgsCheck = await checkWithTimeout(() => receivedMsgs.length === 1);

    should.equal(msgsCheck, true, `Expected 1, received ${receivedMsgs.length} messages.`);
    should.equal(
      !!(receiverClient as any)._context.streamingReceiver,
      true,
      "Expected streaming receiver not to be cached."
    );

    await receiver.close();

    should.equal(
      unexpectedError && unexpectedError.message,
      errorMessage,
      "User error did not surface."
    );
    should.equal(receivedMsgs.length, 1, "Unexpected number of messages");
  }

  it("UnPartitioned Queue: onError handler is called for user error #RunInBrowser", async function(): Promise<
    void
  > {
    await beforeEachTest(TestClientType.UnpartitionedQueue, TestClientType.UnpartitionedQueue);
    await testUserError();
  });
});

<<<<<<< HEAD
// describe("Streaming - Failed init should not cache recevier", function(): void {
//   afterEach(async () => {
//     await afterEachTest();
//   });

//   class TestTokenProvider extends SasTokenProvider {
//     private firstCall = true;
//     static errorMessage = "This is a faulty token provider.";
//     constructor(connectionObject: {
//       Endpoint: string;
//       SharedAccessKeyName: string;
//       SharedAccessKey: string;
//     }) {
//       super(
//         connectionObject.Endpoint,
//         connectionObject.SharedAccessKeyName,
//         connectionObject.SharedAccessKey
//       );
//     }

//     async getToken(audience: string): Promise<TokenInfo> {
//       if (this.firstCall) {
//         this.firstCall = false;
//         throw new Error(TestTokenProvider.errorMessage);
//       }
//       return super.getToken(audience);
//     }
//   }

//   it("UnPartitioned Queue: Receiver is not cached when not initialized #RunInBrowser", async function(): Promise<
//     void
//   > {
//     const env = getEnvVars();

//     // Send a message using service bus client created with connection string
//     sbClient = getServiceBusClient();
//     let clients = await getSenderReceiverClients(
//       sbClient,
//       TestClientType.UnpartitionedQueue,
//       TestClientType.UnpartitionedQueue
//     );
//     sender = clients.senderClient.createSender();
//     await sender.send(TestMessage.getSample());
//     await sbClient.close();

//     // Receive using service bus client created with faulty token provider
//     const connectionObject: {
//       Endpoint: string;
//       SharedAccessKeyName: string;
//       SharedAccessKey: string;
//     } = parseConnectionString(env[EnvVarKeys.SERVICEBUS_CONNECTION_STRING]);
//     const tokenProvider = new TestTokenProvider(connectionObject);
//     sbClient = ServiceBusClient.createFromTokenProvider(
//       connectionObject.Endpoint.substr(5),
//       tokenProvider
//     );
//     clients = await getSenderReceiverClients(
//       sbClient,
//       TestClientType.UnpartitionedQueue,
//       TestClientType.UnpartitionedQueue
//     );
//     receiver = clients.receiverClient.createReceiver(ReceiveMode.peekLock);

//     let actualError: Error;
//     receiver.registerMessageHandler(
//       async (msg: ServiceBusMessage) => {
//         throw new Error("No messages should have been received with faulty token provider");
//       },
//       (err) => {
//         actualError = err;
//       }
//     );

//     // Check for expected error and that receiver was not cached
//     const errCheck = await checkWithTimeout(() => !!actualError === true);
//     should.equal(errCheck, true, "Expected error to be thrown, but no error found.");
//     should.equal(
//       actualError!.message,
//       TestTokenProvider.errorMessage,
//       "Expected error from token provider, but unexpected error found."
//     );
//     should.equal(
//       !!(clients.receiverClient as any)._context.streamingReceiver,
//       false,
//       "Expected Streaming receiver to not be cached"
//     );

//     await receiver.close();
//   });
// });
=======
describe("Streaming - Failed init should not cache recevier", function(): void {
  afterEach(async () => {
    await afterEachTest();
  });

  class TestTokenProvider extends SasTokenProvider {
    private firstCall = true;
    static errorMessage = "This is a faulty token provider.";
    constructor(connectionObject: {
      Endpoint: string;
      SharedAccessKeyName: string;
      SharedAccessKey: string;
    }) {
      super(
        connectionObject.Endpoint,
        connectionObject.SharedAccessKeyName,
        connectionObject.SharedAccessKey
      );
    }

    async getToken(audience: string): Promise<TokenInfo> {
      if (this.firstCall) {
        this.firstCall = false;
        throw new Error(TestTokenProvider.errorMessage);
      }
      return super.getToken(audience);
    }
  }

  it("UnPartitioned Queue: Receiver is not cached when not initialized #RunInBrowser", async function(): Promise<
    void
  > {
    const env = getEnvVars();

    // Send a message using service bus client created with connection string
    sbClient = getServiceBusClient();
    let clients = await getSenderReceiverClients(
      sbClient,
      TestClientType.UnpartitionedQueue,
      TestClientType.UnpartitionedQueue
    );
    sender = clients.senderClient.createSender();
    await sender.send(TestMessage.getSample());
    await sbClient.close();

    // Receive using service bus client created with faulty token provider
    const connectionObject: {
      Endpoint: string;
      SharedAccessKeyName: string;
      SharedAccessKey: string;
    } = parseConnectionString(env[EnvVarNames.SERVICEBUS_CONNECTION_STRING]);
    const tokenProvider = new TestTokenProvider(connectionObject);
    sbClient = ServiceBusClient.createFromTokenProvider(
      connectionObject.Endpoint.substr(5),
      tokenProvider
    );
    clients = await getSenderReceiverClients(
      sbClient,
      TestClientType.UnpartitionedQueue,
      TestClientType.UnpartitionedQueue
    );
    receiver = clients.receiverClient.createReceiver(ReceiveMode.peekLock);

    let actualError: Error;
    receiver.registerMessageHandler(
      async (msg: ServiceBusMessage) => {
        throw new Error("No messages should have been received with faulty token provider");
      },
      (err) => {
        actualError = err;
      }
    );

    // Check for expected error and that receiver was not cached
    const errCheck = await checkWithTimeout(() => !!actualError === true);
    should.equal(errCheck, true, "Expected error to be thrown, but no error found.");
    should.equal(
      actualError!.message,
      TestTokenProvider.errorMessage,
      "Expected error from token provider, but unexpected error found."
    );
    should.equal(
      !!(clients.receiverClient as any)._context.streamingReceiver,
      false,
      "Expected Streaming receiver to not be cached"
    );

    await receiver.close();
  });
});
>>>>>>> a546affc

describe("Streaming - maxConcurrentCalls", function(): void {
  afterEach(async () => {
    await afterEachTest();
  });

  async function testConcurrency(maxConcurrentCalls?: number): Promise<void> {
    const testMessages = [TestMessage.getSample(), TestMessage.getSample()];
    await sender.sendBatch(testMessages);

    const settledMsgs: ServiceBusMessage[] = [];
    const receivedMsgs: ServiceBusMessage[] = [];

    receiver.registerMessageHandler(
      async (msg: ServiceBusMessage) => {
        if (receivedMsgs.length === 1) {
          if ((!maxConcurrentCalls || maxConcurrentCalls === 1) && settledMsgs.length === 0) {
            throw new Error(
              "onMessage for the second message should not have been called before the first message got settled"
            );
          }
        } else {
          if (maxConcurrentCalls && maxConcurrentCalls > 1 && settledMsgs.length !== 0) {
            throw new Error(
              "onMessage for the second message should have been called before the first message got settled"
            );
          }
        }

        receivedMsgs.push(msg);
        await delay(2000);
        await msg.complete();
        settledMsgs.push(msg);
      },
      unExpectedErrorHandler,
      maxConcurrentCalls ? { maxConcurrentCalls } : {}
    );

    await checkWithTimeout(() => settledMsgs.length === 2);
    await receiver.close();

    should.equal(unexpectedError, undefined, unexpectedError && unexpectedError.message);
    should.equal(settledMsgs.length, 2, `Expected 2, received ${settledMsgs.length} messages.`);
  }

  it("Partitioned Queue: no maxConcurrentCalls passed", async function(): Promise<void> {
    await beforeEachTest(TestClientType.PartitionedQueue, TestClientType.PartitionedQueue);
    await testConcurrency();
  });

  it("Partitioned Queue: pass 1 for maxConcurrentCalls", async function(): Promise<void> {
    await beforeEachTest(TestClientType.PartitionedQueue, TestClientType.PartitionedQueue);
    await testConcurrency(1);
  });

  it("Partitioned Queue: pass 2 for maxConcurrentCalls", async function(): Promise<void> {
    await beforeEachTest(TestClientType.PartitionedQueue, TestClientType.PartitionedQueue);
    await testConcurrency(2);
  });

  it("Unpartitioned Queue: no maxConcurrentCalls passed #RunInBrowser", async function(): Promise<
    void
  > {
    await beforeEachTest(TestClientType.UnpartitionedQueue, TestClientType.UnpartitionedQueue);
    await testConcurrency();
  });

  it("Unpartitioned Queue: pass 1 for maxConcurrentCalls #RunInBrowser", async function(): Promise<
    void
  > {
    await beforeEachTest(TestClientType.UnpartitionedQueue, TestClientType.UnpartitionedQueue);
    await testConcurrency(1);
  });

  it("Unpartitioned Queue: pass 2 for maxConcurrentCalls #RunInBrowser", async function(): Promise<
    void
  > {
    await beforeEachTest(TestClientType.UnpartitionedQueue, TestClientType.UnpartitionedQueue);
    await testConcurrency(2);
  });

  it("Partitioned Subscription: no maxConcurrentCalls passed", async function(): Promise<void> {
    await beforeEachTest(TestClientType.PartitionedTopic, TestClientType.PartitionedSubscription);
    await testConcurrency();
  });

  it("Partitioned Queue: pass 1 for maxConcurrentCalls", async function(): Promise<void> {
    await beforeEachTest(TestClientType.PartitionedTopic, TestClientType.PartitionedSubscription);
    await testConcurrency(1);
  });

  it("Partitioned Queue: pass 2 for maxConcurrentCalls", async function(): Promise<void> {
    await beforeEachTest(TestClientType.PartitionedTopic, TestClientType.PartitionedSubscription);
    await testConcurrency(2);
  });

  it("Unpartitioned Subscription: no maxConcurrentCalls passed", async function(): Promise<void> {
    await beforeEachTest(
      TestClientType.UnpartitionedTopic,
      TestClientType.UnpartitionedSubscription
    );
    await testConcurrency();
  });

  it("Unpartitioned Subscription: pass 1 for maxConcurrentCalls", async function(): Promise<void> {
    await beforeEachTest(
      TestClientType.UnpartitionedTopic,
      TestClientType.UnpartitionedSubscription
    );
    await testConcurrency(1);
  });

  it("Unpartitioned Subscription: pass 2 for maxConcurrentCalls", async function(): Promise<void> {
    await beforeEachTest(
      TestClientType.UnpartitionedTopic,
      TestClientType.UnpartitionedSubscription
    );
    await testConcurrency(2);
  });
});

describe("Streaming - Not receive messages after receiver is closed", function(): void {
  afterEach(async () => {
    await afterEachTest();
  });

  async function testReceiveMessages(): Promise<void> {
    const totalNumOfMessages = 5;
    let num = 1;
    const messages = [];
    while (num <= totalNumOfMessages) {
      const message = {
        messageId: num,
        body: "test",
        label: `${num}`,
        partitionKey: "dummy" // Ensures all messages go to same parition to make peek work reliably
      };
      num++;
      messages.push(message);
    }
    await sender.sendBatch(messages);

    const receivedMsgs: ServiceBusMessage[] = [];

    const onMessageHandler: OnMessage = async (brokeredMessage: ServiceBusMessage) => {
      receivedMsgs.push(brokeredMessage);
      await brokeredMessage.complete();
    };

    receiver.registerMessageHandler(onMessageHandler, unExpectedErrorHandler, {
      autoComplete: false
    });
    await receiver.close();

    await delay(5000);
    should.equal(
      receivedMsgs.length,
      0,
      `Expected 0 messages, but received ${receivedMsgs.length}`
    );
    await testPeekMsgsLength(receiverClient, totalNumOfMessages);
  }

  it("UnPartitioned Queue: Not receive messages after receiver is closed #RunInBrowser", async function(): Promise<
    void
  > {
    await beforeEachTest(TestClientType.UnpartitionedQueue, TestClientType.UnpartitionedQueue);
    await testReceiveMessages();
  });

  it("UnPartitioned Queue: (Receive And Delete mode) Not receive messages after receiver is closed #RunInBrowser", async function(): Promise<
    void
  > {
    await beforeEachTest(
      TestClientType.UnpartitionedQueue,
      TestClientType.UnpartitionedQueue,
      ReceiveMode.receiveAndDelete
    );
    await testReceiveMessages();
  });
});<|MERGE_RESOLUTION|>--- conflicted
+++ resolved
@@ -25,11 +25,8 @@
   TestMessage,
   getServiceBusClient
 } from "./utils/testUtils";
-<<<<<<< HEAD
-=======
-import { SasTokenProvider, TokenInfo, parseConnectionString } from "@azure/amqp-common";
-import { getEnvVars, EnvVarNames } from "./utils/envVarUtils";
->>>>>>> a546affc
+// import { SasTokenProvider, TokenInfo, parseConnectionString } from "@azure/amqp-common";
+// import { getEnvVars, EnvVarNames } from "./utils/envVarUtils";
 import { StreamingReceiver } from "../src/core/streamingReceiver";
 
 const should = chai.should();
@@ -865,7 +862,6 @@
   });
 });
 
-<<<<<<< HEAD
 // describe("Streaming - Failed init should not cache recevier", function(): void {
 //   afterEach(async () => {
 //     await afterEachTest();
@@ -916,7 +912,7 @@
 //       Endpoint: string;
 //       SharedAccessKeyName: string;
 //       SharedAccessKey: string;
-//     } = parseConnectionString(env[EnvVarKeys.SERVICEBUS_CONNECTION_STRING]);
+//     } = parseConnectionString(env[EnvVarNames.SERVICEBUS_CONNECTION_STRING]);
 //     const tokenProvider = new TestTokenProvider(connectionObject);
 //     sbClient = ServiceBusClient.createFromTokenProvider(
 //       connectionObject.Endpoint.substr(5),
@@ -956,98 +952,6 @@
 //     await receiver.close();
 //   });
 // });
-=======
-describe("Streaming - Failed init should not cache recevier", function(): void {
-  afterEach(async () => {
-    await afterEachTest();
-  });
-
-  class TestTokenProvider extends SasTokenProvider {
-    private firstCall = true;
-    static errorMessage = "This is a faulty token provider.";
-    constructor(connectionObject: {
-      Endpoint: string;
-      SharedAccessKeyName: string;
-      SharedAccessKey: string;
-    }) {
-      super(
-        connectionObject.Endpoint,
-        connectionObject.SharedAccessKeyName,
-        connectionObject.SharedAccessKey
-      );
-    }
-
-    async getToken(audience: string): Promise<TokenInfo> {
-      if (this.firstCall) {
-        this.firstCall = false;
-        throw new Error(TestTokenProvider.errorMessage);
-      }
-      return super.getToken(audience);
-    }
-  }
-
-  it("UnPartitioned Queue: Receiver is not cached when not initialized #RunInBrowser", async function(): Promise<
-    void
-  > {
-    const env = getEnvVars();
-
-    // Send a message using service bus client created with connection string
-    sbClient = getServiceBusClient();
-    let clients = await getSenderReceiverClients(
-      sbClient,
-      TestClientType.UnpartitionedQueue,
-      TestClientType.UnpartitionedQueue
-    );
-    sender = clients.senderClient.createSender();
-    await sender.send(TestMessage.getSample());
-    await sbClient.close();
-
-    // Receive using service bus client created with faulty token provider
-    const connectionObject: {
-      Endpoint: string;
-      SharedAccessKeyName: string;
-      SharedAccessKey: string;
-    } = parseConnectionString(env[EnvVarNames.SERVICEBUS_CONNECTION_STRING]);
-    const tokenProvider = new TestTokenProvider(connectionObject);
-    sbClient = ServiceBusClient.createFromTokenProvider(
-      connectionObject.Endpoint.substr(5),
-      tokenProvider
-    );
-    clients = await getSenderReceiverClients(
-      sbClient,
-      TestClientType.UnpartitionedQueue,
-      TestClientType.UnpartitionedQueue
-    );
-    receiver = clients.receiverClient.createReceiver(ReceiveMode.peekLock);
-
-    let actualError: Error;
-    receiver.registerMessageHandler(
-      async (msg: ServiceBusMessage) => {
-        throw new Error("No messages should have been received with faulty token provider");
-      },
-      (err) => {
-        actualError = err;
-      }
-    );
-
-    // Check for expected error and that receiver was not cached
-    const errCheck = await checkWithTimeout(() => !!actualError === true);
-    should.equal(errCheck, true, "Expected error to be thrown, but no error found.");
-    should.equal(
-      actualError!.message,
-      TestTokenProvider.errorMessage,
-      "Expected error from token provider, but unexpected error found."
-    );
-    should.equal(
-      !!(clients.receiverClient as any)._context.streamingReceiver,
-      false,
-      "Expected Streaming receiver to not be cached"
-    );
-
-    await receiver.close();
-  });
-});
->>>>>>> a546affc
 
 describe("Streaming - maxConcurrentCalls", function(): void {
   afterEach(async () => {
