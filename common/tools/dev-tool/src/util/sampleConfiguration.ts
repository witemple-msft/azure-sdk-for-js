--- conflicted
+++ resolved
@@ -56,7 +56,6 @@
    * included.
    */
   requiredResources?: Record<string, string>;
-<<<<<<< HEAD
   /**
    * Specify optional snippets to include in the README files. The values of
    * these snippets are interpreted as paths to files that will be included in
@@ -81,8 +80,6 @@
      */
     footer?: string;
   };
-=======
-
   /**
    * Specify extra files or directories that should be copied into the samples
    * directory, represented as a map from source files (relative to the package
@@ -104,7 +101,6 @@
    * ```
    */
   extraFiles?: Record<string, string[]>;
->>>>>>> 8f6508b3
 }
 
 export const SAMPLE_CONFIGURATION_KEY = "//sampleConfiguration";
