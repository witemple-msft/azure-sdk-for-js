--- conflicted
+++ resolved
@@ -462,8 +462,6 @@
       debug: '*'
     resolution:
       integrity: sha512-eOHstXRBRntoqBLi3bugYBEHpYkm0JiET6y5+P1fz7dqYRFN6hJW8qMJQtYIzIbpXJfRJTJdoiOS5fDQhsez0A==
-<<<<<<< HEAD
-=======
   /@azure/keyvault-certificates/4.2.0:
     dependencies:
       '@azure/abort-controller': 1.0.4
@@ -506,7 +504,6 @@
       node: '>=8.0.0'
     resolution:
       integrity: sha512-fQIbloZA1whluFmMGzWrex+PuzwBjDi59Lw/g73AVrLQIsqpz2YUnkzdwqSUuSDve8Q3McIEWMWkIUJpLVn+oA==
->>>>>>> 19a803b3
   /@azure/logger-js/1.3.2:
     dependencies:
       tslib: 1.14.1
@@ -559,11 +556,7 @@
       debug: '*'
     resolution:
       integrity: sha512-2AyQ1IKmLGKW7DU3/x3TsTBzZLcbC9YRI+yuDPuXAQrv3zar340K9wsxU413kHFIDjkWNCo9T0w5VtwcyWxhbQ==
-<<<<<<< HEAD
-  /@azure/ms-rest-js/2.5.1:
-=======
   /@azure/ms-rest-js/2.5.2:
->>>>>>> 19a803b3
     dependencies:
       '@azure/core-auth': 1.3.0
       abort-controller: 3.0.0
@@ -576,11 +569,7 @@
       xml2js: 0.4.23
     dev: false
     resolution:
-<<<<<<< HEAD
-      integrity: sha512-2McxhuZy1PRcAsX8PFRD6ELJg1Hr2a1vGvUjcWqVGcfej6MeXplC0P9GzJfNh739fNtzyq0F6ps657o+nVHJpg==
-=======
       integrity: sha512-9nCuuoYwHZEZw1t0MVtENH+c1k2R4maYAlBBDSZhZu6bEucyfYUUigNXXKjt2cFBt4sO+sTzi0uI0f/fiPFr+Q==
->>>>>>> 19a803b3
   /@azure/ms-rest-nodeauth/0.9.3_debug@3.2.7:
     dependencies:
       '@azure/ms-rest-azure-env': 1.1.2
@@ -604,10 +593,6 @@
   /@azure/ms-rest-nodeauth/3.0.10:
     dependencies:
       '@azure/ms-rest-azure-env': 2.0.0
-<<<<<<< HEAD
-      '@azure/ms-rest-js': 2.5.1
-      adal-node: 0.2.2
-=======
       '@azure/ms-rest-js': 2.5.2
       adal-node: 0.2.2
     dev: false
@@ -616,22 +601,10 @@
   /@azure/msal-browser/2.14.2:
     dependencies:
       '@azure/msal-common': 4.3.0
->>>>>>> 19a803b3
     dev: false
     engines:
       node: '>=0.8.0'
     resolution:
-<<<<<<< HEAD
-      integrity: sha512-oel7ibYlredh2wo7XwNYMx4jWlbMkIzCC8t8VpdhsAWDJVNSSce+DYj5jjZn1oED+QsCytVM2B7/QTuLN1/yDw==
-  /@azure/msal-browser/2.14.2:
-    dependencies:
-      '@azure/msal-common': 4.3.0
-    dev: false
-    engines:
-      node: '>=0.8.0'
-    resolution:
-=======
->>>>>>> 19a803b3
       integrity: sha512-JKHE9Rer41CI8tweiyE91M8ZbGvQV9P+jOPB4ZtPxyxCi2f7ED3jNfdzyUJ1eGB+hCRnvO56M1Xc61T1R+JfYg==
   /@azure/msal-browser/2.9.0:
     dependencies:
@@ -673,7 +646,6 @@
       node: '>=0.8.0'
     resolution:
       integrity: sha512-jFqUWe83wVb6O8cNGGBFg2QlKvqM1ezUgJTEV7kIsAPX0RXhGFE4B1DLNt6hCnkTXDbw+KGW0zgxOEr4MJQwLw==
-<<<<<<< HEAD
   /@azure/msal-node-extensions/1.0.0-alpha.6:
     dependencies:
       '@azure/msal-common': 1.7.2
@@ -686,8 +658,6 @@
     requiresBuild: true
     resolution:
       integrity: sha512-fVufHc02C+daYOMAHBnE998abB4qUIeJ9gmTxmSelHhGfBGvvzMbCohCu4sTlSVDKUndF3yD/Nxvw/cEtpcZKg==
-=======
->>>>>>> 19a803b3
   /@azure/msal-node/1.0.0-beta.6:
     dependencies:
       '@azure/msal-common': 4.3.0
@@ -752,16 +722,6 @@
       node: '>=6.9.0'
     resolution:
       integrity: sha512-kixrYn4JwfAVPa0f2yfzc2AWti6WRRyO3XjWW5PJAvtE11qhSayrrcrEnee05KAtNaPC+EwehE8Qt1UedEVB8w==
-<<<<<<< HEAD
-  /@babel/core/7.14.5:
-    dependencies:
-      '@babel/code-frame': 7.14.5
-      '@babel/generator': 7.14.5
-      '@babel/helper-compilation-targets': 7.14.5_@babel+core@7.14.5
-      '@babel/helper-module-transforms': 7.14.5
-      '@babel/helpers': 7.14.5
-      '@babel/parser': 7.14.5
-=======
   /@babel/core/7.14.6:
     dependencies:
       '@babel/code-frame': 7.14.5
@@ -770,7 +730,6 @@
       '@babel/helper-module-transforms': 7.14.5
       '@babel/helpers': 7.14.6
       '@babel/parser': 7.14.6
->>>>>>> 19a803b3
       '@babel/template': 7.14.5
       '@babel/traverse': 7.14.5
       '@babel/types': 7.14.5
@@ -784,11 +743,7 @@
     engines:
       node: '>=6.9.0'
     resolution:
-<<<<<<< HEAD
-      integrity: sha512-RN/AwP2DJmQTZSfiDaD+JQQ/J99KsIpOCfBE5pL+5jJSt7nI3nYGoAXZu+ffYSQ029NLs2DstZb+eR81uuARgg==
-=======
       integrity: sha512-gJnOEWSqTk96qG5BoIrl5bVtc23DCycmIePPYnamY9RboYdI4nFy5vAQMSl81O5K/W0sLDWfGysnOECC+KUUCA==
->>>>>>> 19a803b3
   /@babel/generator/7.14.5:
     dependencies:
       '@babel/types': 7.14.5
@@ -799,17 +754,10 @@
       node: '>=6.9.0'
     resolution:
       integrity: sha512-y3rlP+/G25OIX3mYKKIOlQRcqj7YgrvHxOLbVmyLJ9bPmi5ttvUmpydVjcFjZphOktWuA7ovbx91ECloWTfjIA==
-<<<<<<< HEAD
-  /@babel/helper-compilation-targets/7.14.5_@babel+core@7.14.5:
-    dependencies:
-      '@babel/compat-data': 7.14.5
-      '@babel/core': 7.14.5
-=======
   /@babel/helper-compilation-targets/7.14.5_@babel+core@7.14.6:
     dependencies:
       '@babel/compat-data': 7.14.5
       '@babel/core': 7.14.6
->>>>>>> 19a803b3
       '@babel/helper-validator-option': 7.14.5
       browserslist: 4.16.6
       semver: 6.3.0
@@ -836,7 +784,6 @@
     dev: false
     engines:
       node: '>=6.9.0'
-<<<<<<< HEAD
     resolution:
       integrity: sha512-I1Db4Shst5lewOM4V+ZKJzQ0JGGaZ6VY1jYvMghRjqs6DWgxLCIyFt30GlnKkfUeFLpJt2vzbMVEXVSXlIFYUg==
   /@babel/helper-hoist-variables/7.14.5:
@@ -848,31 +795,20 @@
     resolution:
       integrity: sha512-R1PXiz31Uc0Vxy4OEOm07x0oSjKAdPPCh3tPivn/Eo8cvz6gveAeuyUUPB21Hoiif0uoPQSSdhIPS3352nvdyQ==
   /@babel/helper-member-expression-to-functions/7.14.5:
-=======
-    resolution:
-      integrity: sha512-I1Db4Shst5lewOM4V+ZKJzQ0JGGaZ6VY1jYvMghRjqs6DWgxLCIyFt30GlnKkfUeFLpJt2vzbMVEXVSXlIFYUg==
-  /@babel/helper-hoist-variables/7.14.5:
->>>>>>> 19a803b3
     dependencies:
       '@babel/types': 7.14.5
     dev: false
     engines:
       node: '>=6.9.0'
     resolution:
-<<<<<<< HEAD
       integrity: sha512-UxUeEYPrqH1Q/k0yRku1JE7dyfyehNwT6SVkMHvYvPDv4+uu627VXBckVj891BO8ruKBkiDoGnZf4qPDD8abDQ==
   /@babel/helper-module-imports/7.14.5:
-=======
-      integrity: sha512-R1PXiz31Uc0Vxy4OEOm07x0oSjKAdPPCh3tPivn/Eo8cvz6gveAeuyUUPB21Hoiif0uoPQSSdhIPS3352nvdyQ==
-  /@babel/helper-member-expression-to-functions/7.14.5:
->>>>>>> 19a803b3
     dependencies:
       '@babel/types': 7.14.5
     dev: false
     engines:
       node: '>=6.9.0'
     resolution:
-<<<<<<< HEAD
       integrity: sha512-SwrNHu5QWS84XlHwGYPDtCxcA0hrSlL2yhWYLgeOc0w7ccOl2qv4s/nARI0aYZW+bSwAL5CukeXA47B/1NKcnQ==
   /@babel/helper-module-transforms/7.14.5:
     dependencies:
@@ -883,121 +819,60 @@
       '@babel/helper-validator-identifier': 7.14.5
       '@babel/template': 7.14.5
       '@babel/traverse': 7.14.5
-=======
-      integrity: sha512-UxUeEYPrqH1Q/k0yRku1JE7dyfyehNwT6SVkMHvYvPDv4+uu627VXBckVj891BO8ruKBkiDoGnZf4qPDD8abDQ==
-  /@babel/helper-module-imports/7.14.5:
-    dependencies:
->>>>>>> 19a803b3
       '@babel/types': 7.14.5
     dev: false
     engines:
       node: '>=6.9.0'
     resolution:
-<<<<<<< HEAD
       integrity: sha512-iXpX4KW8LVODuAieD7MzhNjmM6dzYY5tfRqT+R9HDXWl0jPn/djKmA+G9s/2C2T9zggw5tK1QNqZ70USfedOwA==
   /@babel/helper-optimise-call-expression/7.14.5:
     dependencies:
-=======
-      integrity: sha512-SwrNHu5QWS84XlHwGYPDtCxcA0hrSlL2yhWYLgeOc0w7ccOl2qv4s/nARI0aYZW+bSwAL5CukeXA47B/1NKcnQ==
-  /@babel/helper-module-transforms/7.14.5:
-    dependencies:
-      '@babel/helper-module-imports': 7.14.5
-      '@babel/helper-replace-supers': 7.14.5
-      '@babel/helper-simple-access': 7.14.5
-      '@babel/helper-split-export-declaration': 7.14.5
-      '@babel/helper-validator-identifier': 7.14.5
-      '@babel/template': 7.14.5
-      '@babel/traverse': 7.14.5
->>>>>>> 19a803b3
       '@babel/types': 7.14.5
     dev: false
     engines:
       node: '>=6.9.0'
     resolution:
-<<<<<<< HEAD
       integrity: sha512-IqiLIrODUOdnPU9/F8ib1Fx2ohlgDhxnIDU7OEVi+kAbEZcyiF7BLU8W6PfvPi9LzztjS7kcbzbmL7oG8kD6VA==
   /@babel/helper-replace-supers/7.14.5:
     dependencies:
       '@babel/helper-member-expression-to-functions': 7.14.5
       '@babel/helper-optimise-call-expression': 7.14.5
       '@babel/traverse': 7.14.5
-=======
-      integrity: sha512-iXpX4KW8LVODuAieD7MzhNjmM6dzYY5tfRqT+R9HDXWl0jPn/djKmA+G9s/2C2T9zggw5tK1QNqZ70USfedOwA==
-  /@babel/helper-optimise-call-expression/7.14.5:
-    dependencies:
->>>>>>> 19a803b3
       '@babel/types': 7.14.5
     dev: false
     engines:
       node: '>=6.9.0'
     resolution:
-<<<<<<< HEAD
       integrity: sha512-3i1Qe9/8x/hCHINujn+iuHy+mMRLoc77b2nI9TB0zjH1hvn9qGlXjWlggdwUcju36PkPCy/lpM7LLUdcTyH4Ow==
   /@babel/helper-simple-access/7.14.5:
     dependencies:
-=======
-      integrity: sha512-IqiLIrODUOdnPU9/F8ib1Fx2ohlgDhxnIDU7OEVi+kAbEZcyiF7BLU8W6PfvPi9LzztjS7kcbzbmL7oG8kD6VA==
-  /@babel/helper-replace-supers/7.14.5:
-    dependencies:
-      '@babel/helper-member-expression-to-functions': 7.14.5
-      '@babel/helper-optimise-call-expression': 7.14.5
-      '@babel/traverse': 7.14.5
->>>>>>> 19a803b3
       '@babel/types': 7.14.5
     dev: false
     engines:
       node: '>=6.9.0'
     resolution:
-<<<<<<< HEAD
       integrity: sha512-nfBN9xvmCt6nrMZjfhkl7i0oTV3yxR4/FztsbOASyTvVcoYd0TRHh7eMLdlEcCqobydC0LAF3LtC92Iwxo0wyw==
   /@babel/helper-split-export-declaration/7.14.5:
-=======
-      integrity: sha512-3i1Qe9/8x/hCHINujn+iuHy+mMRLoc77b2nI9TB0zjH1hvn9qGlXjWlggdwUcju36PkPCy/lpM7LLUdcTyH4Ow==
-  /@babel/helper-simple-access/7.14.5:
->>>>>>> 19a803b3
     dependencies:
       '@babel/types': 7.14.5
     dev: false
     engines:
       node: '>=6.9.0'
     resolution:
-<<<<<<< HEAD
       integrity: sha512-hprxVPu6e5Kdp2puZUmvOGjaLv9TCe58E/Fl6hRq4YiVQxIcNvuq6uTM2r1mT/oPskuS9CgR+I94sqAYv0NGKA==
   /@babel/helper-validator-identifier/7.14.5:
-=======
-      integrity: sha512-nfBN9xvmCt6nrMZjfhkl7i0oTV3yxR4/FztsbOASyTvVcoYd0TRHh7eMLdlEcCqobydC0LAF3LtC92Iwxo0wyw==
-  /@babel/helper-split-export-declaration/7.14.5:
-    dependencies:
-      '@babel/types': 7.14.5
->>>>>>> 19a803b3
     dev: false
     engines:
       node: '>=6.9.0'
     resolution:
-<<<<<<< HEAD
       integrity: sha512-5lsetuxCLilmVGyiLEfoHBRX8UCFD+1m2x3Rj97WrW3V7H3u4RWRXA4evMjImCsin2J2YT0QaVDGf+z8ondbAg==
   /@babel/helper-validator-option/7.14.5:
-=======
-      integrity: sha512-hprxVPu6e5Kdp2puZUmvOGjaLv9TCe58E/Fl6hRq4YiVQxIcNvuq6uTM2r1mT/oPskuS9CgR+I94sqAYv0NGKA==
-  /@babel/helper-validator-identifier/7.14.5:
->>>>>>> 19a803b3
-    dev: false
-    engines:
-      node: '>=6.9.0'
-    resolution:
-<<<<<<< HEAD
-      integrity: sha512-OX8D5eeX4XwcroVW45NMvoYaIuFI+GQpA2a8Gi+X/U/cDUIRsV37qQfF905F0htTRCREQIB4KqPeaveRJUl3Ow==
-  /@babel/helpers/7.14.5:
-=======
-      integrity: sha512-5lsetuxCLilmVGyiLEfoHBRX8UCFD+1m2x3Rj97WrW3V7H3u4RWRXA4evMjImCsin2J2YT0QaVDGf+z8ondbAg==
-  /@babel/helper-validator-option/7.14.5:
     dev: false
     engines:
       node: '>=6.9.0'
     resolution:
       integrity: sha512-OX8D5eeX4XwcroVW45NMvoYaIuFI+GQpA2a8Gi+X/U/cDUIRsV37qQfF905F0htTRCREQIB4KqPeaveRJUl3Ow==
   /@babel/helpers/7.14.6:
->>>>>>> 19a803b3
     dependencies:
       '@babel/template': 7.14.5
       '@babel/traverse': 7.14.5
@@ -1006,11 +881,7 @@
     engines:
       node: '>=6.9.0'
     resolution:
-<<<<<<< HEAD
-      integrity: sha512-xtcWOuN9VL6nApgVHtq3PPcQv5qFBJzoSZzJ/2c0QK/IP/gxVcoWSNQwFEGvmbQsuS9rhYqjILDGGXcTkA705Q==
-=======
       integrity: sha512-yesp1ENQBiLI+iYHSJdoZKUtRpfTlL1grDIX9NRlAVppljLw/4tTyYupIB7uIYmC3stW/imAv8EqaKaS/ibmeA==
->>>>>>> 19a803b3
   /@babel/highlight/7.14.5:
     dependencies:
       '@babel/helper-validator-identifier': 7.14.5
@@ -1021,42 +892,25 @@
       node: '>=6.9.0'
     resolution:
       integrity: sha512-qf9u2WFWVV0MppaL877j2dBtQIDgmidgjGk5VIMw3OadXvYaXn66U1BFlH2t4+t3i+8PhedppRv+i40ABzd+gg==
-<<<<<<< HEAD
-  /@babel/parser/7.14.5:
-=======
   /@babel/parser/7.14.6:
->>>>>>> 19a803b3
     dev: false
     engines:
       node: '>=6.0.0'
     hasBin: true
     resolution:
-<<<<<<< HEAD
-      integrity: sha512-TM8C+xtH/9n1qzX+JNHi7AN2zHMTiPUtspO0ZdHflW8KaskkALhMmuMHb4bCmNdv9VAPzJX3/bXqkVLnAvsPfg==
-  /@babel/runtime/7.14.5:
-=======
       integrity: sha512-oG0ej7efjEXxb4UgE+klVx+3j4MVo+A2vCzm7OUN4CLo6WhQ+vSOD2yJ8m7B+DghObxtLxt3EfgMWpq+AsWehQ==
   /@babel/runtime/7.14.6:
->>>>>>> 19a803b3
     dependencies:
       regenerator-runtime: 0.13.7
     dev: false
     engines:
       node: '>=6.9.0'
     resolution:
-<<<<<<< HEAD
-      integrity: sha512-121rumjddw9c3NCQ55KGkyE1h/nzWhU/owjhw0l4mQrkzz4x9SGS1X8gFLraHwX7td3Yo4QTL+qj0NcIzN87BA==
-  /@babel/template/7.14.5:
-    dependencies:
-      '@babel/code-frame': 7.14.5
-      '@babel/parser': 7.14.5
-=======
       integrity: sha512-/PCB2uJ7oM44tz8YhC4Z/6PeOKXp4K588f+5M3clr1M4zbqztlo0XEfJ2LEzj/FgwfgGcIdl8n7YYjTCI0BYwg==
   /@babel/template/7.14.5:
     dependencies:
       '@babel/code-frame': 7.14.5
       '@babel/parser': 7.14.6
->>>>>>> 19a803b3
       '@babel/types': 7.14.5
     dev: false
     engines:
@@ -1070,11 +924,7 @@
       '@babel/helper-function-name': 7.14.5
       '@babel/helper-hoist-variables': 7.14.5
       '@babel/helper-split-export-declaration': 7.14.5
-<<<<<<< HEAD
-      '@babel/parser': 7.14.5
-=======
       '@babel/parser': 7.14.6
->>>>>>> 19a803b3
       '@babel/types': 7.14.5
       debug: 4.3.1
       globals: 11.12.0
@@ -1765,11 +1615,7 @@
       integrity: sha512-ewFXqrQHlFsgc09MK5jP5iR7vumV/BYayNC6PgJO2LPe8vrnNFyjQjSppfEngITi0qvfKtzFvgKymGheFM9UOA==
   /@types/resolve/1.17.1:
     dependencies:
-<<<<<<< HEAD
       '@types/node': 8.10.66
-=======
-      '@types/node': 15.12.2
->>>>>>> 19a803b3
     dev: false
     resolution:
       integrity: sha512-yy7HuzQhj0dhGpD8RLXSZWEkLsV9ibvxvi6EiJ3bkqLAO1RGo0WbkWQiwpRlSFymTJRz0d3k5LM3kkx8ArDbLw==
@@ -1918,7 +1764,7 @@
       '@typescript-eslint/types': 4.19.0
       '@typescript-eslint/visitor-keys': 4.19.0
       debug: 4.3.1
-      globby: 11.0.3
+      globby: 11.0.4
       is-glob: 4.0.1
       semver: 7.3.5
       tsutils: 3.21.0_typescript@4.2.4
@@ -2332,11 +2178,7 @@
     dependencies:
       '@azure/core-http': 1.2.3
       '@azure/identity': 1.2.5_debug@4.3.1
-<<<<<<< HEAD
-      '@azure/ms-rest-js': 2.5.1
-=======
       '@azure/ms-rest-js': 2.5.2
->>>>>>> 19a803b3
       async: 2.6.3
       azure-iot-amqp-base: 2.4.9
       azure-iot-common: 1.12.9
@@ -3747,13 +3589,8 @@
       integrity: sha1-JcfInLH5B3+IkbvmHY85Dq4lbx4=
   /fetch-mock/9.11.0_node-fetch@2.6.1:
     dependencies:
-<<<<<<< HEAD
-      '@babel/core': 7.14.5
-      '@babel/runtime': 7.14.5
-=======
       '@babel/core': 7.14.6
       '@babel/runtime': 7.14.6
->>>>>>> 19a803b3
       core-js: 3.14.0
       debug: 4.3.1
       glob-to-regexp: 0.4.1
@@ -4180,7 +4017,7 @@
       node: '>=8'
     resolution:
       integrity: sha512-74/FduwI/JaIrr1H8e71UbDE+5x7pIPs1C2rrwC52SszOo043CsWOZEMW7o2Y58xwm9b+0RBKDxY5n2sUpEFxA==
-  /globby/11.0.3:
+  /globby/11.0.4:
     dependencies:
       array-union: 2.1.0
       dir-glob: 3.0.1
@@ -4192,7 +4029,7 @@
     engines:
       node: '>=10'
     resolution:
-      integrity: sha512-ffdmosjA807y7+lA1NM0jELARVmYul/715xiILEjo3hBLPTcirgQNnXECn5g3mtR8TOLCVbkfua1Hpen25/Xcg==
+      integrity: sha512-9O4MVG9ioZJ08ffbcyVYyLOJLk5JQ688pJ4eMGLpdWLHq/Wr1D9BlriLQyL0E+jbkuePVZXYFj47QM/v093wHg==
   /graceful-fs/4.2.6:
     dev: false
     resolution:
@@ -4789,11 +4626,7 @@
   /istanbul-lib-instrument/3.3.0:
     dependencies:
       '@babel/generator': 7.14.5
-<<<<<<< HEAD
-      '@babel/parser': 7.14.5
-=======
       '@babel/parser': 7.14.6
->>>>>>> 19a803b3
       '@babel/template': 7.14.5
       '@babel/traverse': 7.14.5
       '@babel/types': 7.14.5
@@ -4806,11 +4639,7 @@
       integrity: sha512-5nnIN4vo5xQZHdXno/YDXJ0G+I3dAm4XgzfSVTPLQpj/zAV2dV6Juy0yaf10/zrJOJeHoN3fraFe+XRq2bFVZA==
   /istanbul-lib-instrument/4.0.3:
     dependencies:
-<<<<<<< HEAD
-      '@babel/core': 7.14.5
-=======
       '@babel/core': 7.14.6
->>>>>>> 19a803b3
       '@istanbuljs/schema': 0.1.3
       istanbul-lib-coverage: 3.0.0
       semver: 6.3.0
@@ -5268,31 +5097,21 @@
       debug: '*'
     resolution:
       integrity: sha512-hbhRogUYIulfkBTZT7xoPrCYhRBnBoqbbL4fszWD0ReFGUxU+LYBr3dwKdAluaDQ/ynT9/7C+Lf7pPNW4gSx4Q==
-<<<<<<< HEAD
   /keytar/7.0.0:
     dependencies:
       node-addon-api: 3.2.1
       prebuild-install: 5.3.5
-=======
+    dev: false
+    requiresBuild: true
+    resolution:
+      integrity: sha512-uvmdb5ZE2NgegcUDrmhutI9BUh+bTbt8+bwPliOMiLiWmrV76Tfg6DyI7Ud903a/4xlkJpKGnR0TyRpRyFOc3A==
   /keytar/7.7.0:
     dependencies:
       node-addon-api: 3.2.1
       prebuild-install: 6.1.3
->>>>>>> 19a803b3
     dev: false
     requiresBuild: true
     resolution:
-<<<<<<< HEAD
-      integrity: sha512-uvmdb5ZE2NgegcUDrmhutI9BUh+bTbt8+bwPliOMiLiWmrV76Tfg6DyI7Ud903a/4xlkJpKGnR0TyRpRyFOc3A==
-  /keytar/7.7.0:
-    dependencies:
-      node-addon-api: 3.2.1
-      prebuild-install: 6.1.3
-    dev: false
-    requiresBuild: true
-    resolution:
-=======
->>>>>>> 19a803b3
       integrity: sha512-YEY9HWqThQc5q5xbXbRwsZTh2PJ36OSYRjSv3NN2xf5s5dpLTjEZnC2YikR29OaVybf9nQ0dJ/80i40RS97t/A==
   /lazy-ass/1.6.0:
     dev: false
@@ -5741,13 +5560,10 @@
       node: '>=0.8.0'
     resolution:
       integrity: sha512-8vW5/+irlcQQk87r8Qp3/kQEc552hr7FQLJ6GF5LLkqnwJDDxrswz6RYPiQhmiampymIs0PbHVZrNf8m+6DmgQ==
-<<<<<<< HEAD
   /nan/2.14.2:
     dev: false
     resolution:
       integrity: sha512-M2ufzIiINKCuDfBSAUr1vWQ+vuVcA9kqx8JJUsbQi6yf1uGRyb7HfpdfUr5qLXf3B/t8dPvcjhKMmlfnP47EzQ==
-=======
->>>>>>> 19a803b3
   /nanoid/3.1.23:
     dev: false
     engines:
@@ -5839,13 +5655,10 @@
     dev: false
     resolution:
       integrity: sha512-uW7fodD6pyW2FZNZnp/Z3hvWKeEW1Y8R1+1CnErE8cXFXzl5blBOoVB41CvMer6P6Q0S5FXDwcHgFd1Wj0U9zg==
-<<<<<<< HEAD
   /noop-logger/0.1.1:
     dev: false
     resolution:
       integrity: sha1-lKKxYzxPExdVMAfYlm/Q6EG2pMI=
-=======
->>>>>>> 19a803b3
   /normalize-package-data/2.5.0:
     dependencies:
       hosted-git-info: 2.8.9
@@ -6310,11 +6123,7 @@
       node: '>=4'
     resolution:
       integrity: sha512-Nc3IT5yHzflTfbjgqWcCPpo7DaKy4FnpB0l/zCAW0Tc7jxAiuqSxHasntB3D7887LSrA93kDJ9IXovxJYxyLCA==
-<<<<<<< HEAD
   /prebuild-install/5.3.5:
-=======
-  /prebuild-install/6.1.3:
->>>>>>> 19a803b3
     dependencies:
       detect-libc: 1.0.3
       expand-template: 2.0.3
@@ -6323,10 +6132,7 @@
       mkdirp: 0.5.5
       napi-build-utils: 1.0.2
       node-abi: 2.30.0
-<<<<<<< HEAD
       noop-logger: 0.1.1
-=======
->>>>>>> 19a803b3
       npmlog: 4.1.2
       pump: 3.0.0
       rc: 1.2.8
@@ -6487,7 +6293,7 @@
       rimraf: 3.0.2
       tar-fs: 2.1.1
       unbzip2-stream: 1.4.3
-      ws: 7.4.6
+      ws: 7.5.0
     dev: false
     engines:
       node: '>=10.18.1'
@@ -8148,6 +7954,20 @@
         optional: true
     resolution:
       integrity: sha512-YmhHDO4MzaDLB+M9ym/mDA5z0naX8j7SIlT8f8z+I0VtzsRbekxEutHSme7NPS2qE8StCYQNUnfWdXta/Yu85A==
+  /ws/7.5.0:
+    dev: false
+    engines:
+      node: '>=8.3.0'
+    peerDependencies:
+      bufferutil: ^4.0.1
+      utf-8-validate: ^5.0.2
+    peerDependenciesMeta:
+      bufferutil:
+        optional: true
+      utf-8-validate:
+        optional: true
+    resolution:
+      integrity: sha512-6ezXvzOZupqKj4jUqbQ9tXuJNo+BR2gU8fFRk3XCP3e0G6WT414u5ELe6Y0vtp7kmSJ3F7YWObSNr1ESsgi4vw==
   /xhr-mock/2.5.1:
     dependencies:
       global: 4.4.0
@@ -8631,10 +8451,7 @@
     dependencies:
       '@azure/core-tracing': 1.0.0-preview.11
       '@azure/identity': 2.0.0-beta.3
-<<<<<<< HEAD
-=======
       '@azure/keyvault-secrets': 4.2.0
->>>>>>> 19a803b3
       '@microsoft/api-extractor': 7.7.11
       '@rollup/plugin-commonjs': 11.0.2_rollup@1.32.1
       '@rollup/plugin-inject': 4.0.2_rollup@1.32.1
@@ -8682,11 +8499,7 @@
     dev: false
     name: '@rush-temp/app-configuration'
     resolution:
-<<<<<<< HEAD
-      integrity: sha512-DVGCRv/NJRI7PLIn9OeMUjb1IlD9b5h7P1lZIp009G2OsazP8W1BMVwCWqwJxSIE2XpmNoBafPqNjOc3YP6JPA==
-=======
       integrity: sha512-4Y/gFY7cxIWiTDNFxwPHq13jW5yOrhs/kXb7hqXt47VsNN2RtbICi0g7cxVDnPlR6z2Zs7aeXSa4TW5Ylhc4Jg==
->>>>>>> 19a803b3
       tarball: file:projects/app-configuration.tgz
     version: 0.0.0
   file:projects/attestation.tgz:
@@ -9202,7 +9015,7 @@
       typescript: 4.2.4
       url: 0.11.0
       util: 0.12.4
-      ws: 7.4.6
+      ws: 7.5.0
     dev: false
     name: '@rush-temp/core-amqp'
     resolution:
@@ -10009,7 +9822,7 @@
       typedoc: 0.15.2
       typescript: 4.2.4
       uuid: 8.3.2
-      ws: 7.4.6
+      ws: 7.5.0
     dev: false
     name: '@rush-temp/event-hubs'
     resolution:
@@ -10059,7 +9872,7 @@
       typedoc: 0.15.2
       typescript: 4.2.4
       uuid: 8.3.2
-      ws: 7.4.6
+      ws: 7.5.0
     dev: false
     name: '@rush-temp/event-processor-host'
     resolution:
@@ -10298,11 +10111,7 @@
     dev: false
     name: '@rush-temp/identity'
     resolution:
-<<<<<<< HEAD
       integrity: sha512-UIxHtbvyxVTMbI5Pk4MP9IY3SsZBuEzMT3mBiP+UzEnEnomX+sRRnHR0XKT2BrYt5knI+gHHzBab24D280UK9g==
-=======
-      integrity: sha512-2H4J3QdHPuGaq/U642XgXcnHAl8JKjyAGkIX7HLykIvf5/6LQk8uFb+kp3DdlQVRU8rDKAcxu25bB9JWN9s7fw==
->>>>>>> 19a803b3
       tarball: file:projects/identity.tgz
     version: 0.0.0
   file:projects/iot-device-update.tgz:
@@ -10427,11 +10236,7 @@
     dev: false
     name: '@rush-temp/keyvault-admin'
     resolution:
-<<<<<<< HEAD
-      integrity: sha512-gOfCroYFFPB7uEHCBSeBZa86eoKqgwbbelkGOZe08I6x0DzlvWI6THvbOqlZjZuaXfPRrhsWPWKPXHi2PsSQmw==
-=======
       integrity: sha512-gMC9p+W6CAB2lQWRyn5gMX5fPZxrqcfyeBhDpVE5EeJn4qIVqtGZbXU7ZHUGAwbXRRWSicr4HgTferuy51fXqQ==
->>>>>>> 19a803b3
       tarball: file:projects/keyvault-admin.tgz
     version: 0.0.0
   file:projects/keyvault-certificates.tgz:
@@ -10490,11 +10295,7 @@
     dev: false
     name: '@rush-temp/keyvault-certificates'
     resolution:
-<<<<<<< HEAD
-      integrity: sha512-glzL8qjbyIQ8dAWWgRg/MUs+W3qAkFIIX//5wFNGhBFN8fr6U4EFgjAEK80EVzYUHMpGfvB7ZrhUXXg6UBi2Jg==
-=======
       integrity: sha512-mOQOv05qCpNK+lLfPYUrip7aATQgbj8aAFGp1xwbpgkUAirK6WPdAoyXasmGwmN70OLX74vw5MfM0sfL77cvcQ==
->>>>>>> 19a803b3
       tarball: file:projects/keyvault-certificates.tgz
     version: 0.0.0
   file:projects/keyvault-common.tgz:
@@ -10912,11 +10713,7 @@
     dev: false
     name: '@rush-temp/perf-identity'
     resolution:
-<<<<<<< HEAD
       integrity: sha512-kKwPgglwqh+JjpxAKyuYkGEMM2JQU0EaCQq2vSS9ExfVj60IZcZp/bNo6YmPXKRC1MtCru0pZF/W1vOXuoWTHw==
-=======
-      integrity: sha512-0AGKpgyfSwfjXGgEfT+3JFmDLtwWSuYPjMoPgo0Cr6QKwleihOaC2Gkxlb5jgXuo412syQrJyQI2TTs8xhsVGA==
->>>>>>> 19a803b3
       tarball: file:projects/perf-identity.tgz
     version: 0.0.0
   file:projects/perf-keyvault-certificates.tgz:
@@ -10935,11 +10732,7 @@
     dev: false
     name: '@rush-temp/perf-keyvault-certificates'
     resolution:
-<<<<<<< HEAD
-      integrity: sha512-LuqTp1y1C1AkKrPjAupGb2ScTGfQiVq7+B+4X8DR7l+wUSLwDuacOMzNHMf6F+YIIME4J7bGKOqf/dyKot2IDg==
-=======
       integrity: sha512-4//pIdPhCj2R5lVDRuVpKsX0B7oJlL1o+HkZNounvtZIK82XIQpFgG6YaXqxlTUsUVbDyzOyM+FWBGZ0JneKow==
->>>>>>> 19a803b3
       tarball: file:projects/perf-keyvault-certificates.tgz
     version: 0.0.0
   file:projects/perf-keyvault-keys.tgz:
@@ -10958,11 +10751,7 @@
     dev: false
     name: '@rush-temp/perf-keyvault-keys'
     resolution:
-<<<<<<< HEAD
-      integrity: sha512-hPbnxEQXl7LslSG534lDK3rR/UiZNvKeqgBuoD76pfz8ruNvyjPwsOX/+7qMzBBN21psjQpdmVIktPslHxiy2g==
-=======
       integrity: sha512-oxilWE4b/H49CSh5D1XEBp7RtB0E4HEwF5aZGw7ZnP6/gjuG+8KDpFayZZ/Z4C3+HPT2eDn85OlP4kol4feApQ==
->>>>>>> 19a803b3
       tarball: file:projects/perf-keyvault-keys.tgz
     version: 0.0.0
   file:projects/perf-keyvault-secrets.tgz:
@@ -10981,11 +10770,7 @@
     dev: false
     name: '@rush-temp/perf-keyvault-secrets'
     resolution:
-<<<<<<< HEAD
-      integrity: sha512-cRYN92fq0w3FJpW/fYtLT48J/ehpU/LdIzcsDrPv0tTFZZwZlaF+nGLf0l0ZA99hdMrQNrmAKPfV3PCZi57FWQ==
-=======
       integrity: sha512-TE/BwyyUp0hpRF5B3u2jg3Oli+Ni6CVb2usjvY2MFXb2ZSvliNGvlMtRNlMGbh8QLQObSQ2bavzBi817tYdc5g==
->>>>>>> 19a803b3
       tarball: file:projects/perf-keyvault-secrets.tgz
     version: 0.0.0
   file:projects/perf-search-documents.tgz:
@@ -11433,7 +11218,7 @@
       tslib: 2.3.0
       typedoc: 0.15.2
       typescript: 4.2.4
-      ws: 7.4.6
+      ws: 7.5.0
     dev: false
     name: '@rush-temp/service-bus'
     resolution:
