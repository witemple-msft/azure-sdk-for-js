--- conflicted
+++ resolved
@@ -1194,13 +1194,13 @@
     dev: false
     resolution:
       integrity: sha512-Q1y515GcOdTHgagaVFhHnIFQ38ygs/kmxdNpvpou+raI9UO3YZcHDngBSYKQklcKlvA7iuQlmIKbzvmxcOE9CQ==
-  /@types/eslint/7.2.10:
+  /@types/eslint/7.2.11:
     dependencies:
       '@types/estree': 0.0.47
       '@types/json-schema': 7.0.7
     dev: false
     resolution:
-      integrity: sha512-kUEPnMKrqbtpCq/KTaGFFKAcz6Ethm2EjCoKIDaCmfRBWLbFuTcOJfTlorwbnboXBzahqWLgUp1BQeKHiJzPUQ==
+      integrity: sha512-WYhv//5K8kQtsSc9F1Kn2vHzhYor6KpwPbARH7hwYe3C3ETD0EVx/3P5qQybUoaBEuUa9f/02JjBiXFWalYUmw==
   /@types/estree/0.0.39:
     dev: false
     resolution:
@@ -1341,6 +1341,10 @@
     dev: false
     resolution:
       integrity: sha512-F0KIgDJfy2nA3zMLmWGKxcH2ZVEtCZXHHdOQs2gSaQ27+lNeEfGxzkIw90aXswATX7AZ33tahPbzy6KAfUreVw==
+  /@types/node/15.3.1:
+    dev: false
+    resolution:
+      integrity: sha512-weaeiP4UF4XgF++3rpQhpIJWsCTS4QJw5gvBhQu6cFIxTwyxWIe3xbnrY/o2lTCQ0lsdb8YIUDUvLR4Vuz5rbw==
   /@types/node/8.10.66:
     dev: false
     resolution:
@@ -1837,10 +1841,10 @@
     dev: false
     resolution:
       integrity: sha512-csOlWGAcRFJaI6m+F2WKdnMKr4HhdhFVBk0H/QbJFMCr+uO2kwohwXQPxw/9OCxp05r5ghVBFSyioixx3gfkNQ==
-  /async-lock/1.2.8:
-    dev: false
-    resolution:
-      integrity: sha512-G+26B2jc0Gw0EG/WN2M6IczuGepBsfR1+DtqLnyFSH4p2C668qkOCtEkGNVEaaNAVlYwEMazy1+/jnLxltBkIQ==
+  /async-lock/1.3.0:
+    dev: false
+    resolution:
+      integrity: sha512-8A7SkiisnEgME2zEedtDYPxUPzdv3x//E7n5IFktPAtMYSEAV7eNJF0rMwrVyUFj6d/8rgajLantbjcNRQYXIg==
   /async/2.6.3:
     dependencies:
       lodash: 4.17.21
@@ -1906,10 +1910,10 @@
       debug: '*'
     resolution:
       integrity: sha512-dKQiRHxGD9PPRIUNIWvZhPTPpl1rf/OxTYKsqKUDjBwYylTvV7SjSHJb9ratfyzM6wCdLCOYLzs73qpg5c4iGA==
-  /azure-iot-amqp-base/2.4.7:
+  /azure-iot-amqp-base/2.4.8:
     dependencies:
       async: 2.6.3
-      azure-iot-common: 1.12.7
+      azure-iot-common: 1.12.8
       debug: 4.3.1
       lodash.merge: 4.6.2
       machina: 4.0.2
@@ -1920,8 +1924,8 @@
     engines:
       node: '>= 10.0.0'
     resolution:
-      integrity: sha512-IDeoB33aHAcq71YAYsLQJNHp5f6CoFXU9nrwjNyL1bwZIbWGFtKJAr5qOEZFmdQTqeQmr2zZzeUrlTN6T7otkg==
-  /azure-iot-common/1.12.7:
+      integrity: sha512-TlM+EFog7IVZ1NhOqY4TF2u8HNx7hpRhyFERKLcwcZOo8Llf2DSWEaX2UeZkDNxJUKJbqZOKQpPyoveYNjrFSw==
+  /azure-iot-common/1.12.8:
     dependencies:
       debug: 4.3.1
       getos: 3.2.1
@@ -1929,24 +1933,24 @@
     engines:
       node: '>= 10.0.0'
     resolution:
-      integrity: sha512-YDskP5GkhQw1VDtcQFfWAVcclNCi8/iWUS784lgwgNOQpr8RKHW1fC9o8lVt56TXssq0rrYcl9v2mosSD8WPnw==
-  /azure-iot-http-base/1.11.7:
-    dependencies:
-      azure-iot-common: 1.12.7
+      integrity: sha512-PDUwB0PFyz8w69JQvJoeqDuBSF5BPnN1kZJOegOQIEa4wjHczUafodJkP2kFAT9c2zTUmXoZMHYuN1TA9n1nSA==
+  /azure-iot-http-base/1.11.8:
+    dependencies:
+      azure-iot-common: 1.12.8
       debug: 4.3.1
       uuid: 3.4.0
     dev: false
     engines:
       node: '>= 10.0.0'
     resolution:
-      integrity: sha512-Xt2wLtiblGSag/zJe6vJVkgjlj+jo2C5exuaSGHuMtvkuD/MB74xyGDdgflXcOiTVzS1rXx02I02jgKHTW5BDA==
-  /azure-iothub/1.13.1:
-    dependencies:
-      '@azure/ms-rest-js': 2.3.0
+      integrity: sha512-ymUKpCf8RXIFx4yFSd9H6S/HAS/vDEzRIHc4Vy46T80I8ZfhjGPSVFN/bVd5tibF6fjnCBl6ih2gYb4HM0J6aQ==
+  /azure-iothub/1.14.0:
+    dependencies:
+      '@azure/ms-rest-js': 2.5.0
       async: 2.6.3
-      azure-iot-amqp-base: 2.4.7
-      azure-iot-common: 1.12.7
-      azure-iot-http-base: 1.11.7
+      azure-iot-amqp-base: 2.4.8
+      azure-iot-common: 1.12.8
+      azure-iot-http-base: 1.11.8
       debug: 4.3.1
       lodash: 4.17.21
       machina: 4.0.2
@@ -1956,8 +1960,8 @@
     engines:
       node: '>= 10.0.0'
     resolution:
-      integrity: sha512-aJX3Hmym7+7stCJbaYH34eJh4rQ0j7/eO6hoZeG9sgYs86+4KKqjjhJlS8AoAUe3CpepfHqUee8xk3VScvHhsQ==
-  /azure-storage/2.10.3:
+      integrity: sha512-O2645mVY1nk+DdokknoEJWmbCEYF7n00XJSbL055UyqTzr0d7cdt60aJdw8Fv2x66iQHy0Ht1zRQNaWtx+yRHg==
+  /azure-storage/2.10.4:
     dependencies:
       browserify-mime: 1.2.9
       extend: 3.0.2
@@ -2072,7 +2076,7 @@
     dependencies:
       caniuse-lite: 1.0.30001228
       colorette: 1.2.2
-      electron-to-chromium: 1.3.734
+      electron-to-chromium: 1.3.735
       escalade: 3.1.1
       node-releases: 1.1.72
     dev: false
@@ -2815,10 +2819,10 @@
     dev: false
     resolution:
       integrity: sha1-WQxhFWsK4vTwJVcyoViyZrxWsh0=
-  /electron-to-chromium/1.3.734:
-    dev: false
-    resolution:
-      integrity: sha512-iQF2mjPZ6zNNq45kbJ6MYZYCBNdv2JpGiJC/lVx4tGJWi9MNg73KkL9sWGN4X4I/CP2SBLWsT8nPADZZpAHIyw==
+  /electron-to-chromium/1.3.735:
+    dev: false
+    resolution:
+      integrity: sha512-cp7MWzC3NseUJV2FJFgaiesdrS+A8ZUjX5fLAxdRlcaPDkaPGFplX930S5vf84yqDp4LjuLdKouWuVOTwUfqHQ==
   /emoji-regex/7.0.3:
     dev: false
     resolution:
@@ -6771,7 +6775,7 @@
     dependencies:
       '@types/cookie': 0.4.0
       '@types/cors': 2.8.10
-      '@types/node': 10.17.13
+      '@types/node': 15.3.1
       accepts: 1.3.7
       base64id: 2.0.0
       debug: 4.3.1
@@ -7678,7 +7682,7 @@
     dev: false
     resolution:
       integrity: sha512-GIyAXC2cB7LjvpgMt9EKS2ldqr0MTrORaleiOno6TweZ6r3TKtoFQWay/2PceJ3RuBasOHzXNn5Lrw1X0bEjqA==
-  /ws/7.4.4:
+  /ws/7.4.5:
     dev: false
     engines:
       node: '>=8.3.0'
@@ -8539,7 +8543,7 @@
     dev: false
     name: '@rush-temp/confidential-ledger'
     resolution:
-      integrity: sha512-377JfE4l6ZZHgPwOzPns5aQGfcsKqoHZcSXstcyG7B6iaQF9ldkSysCxADvWg6hBa3+A7rU0ACX4zawFrJsEWQ==
+      integrity: sha512-/mC7zzANKf0SEh/GZYNSpyXtyk0GPdfVd80/Shbrb2su7IrqTKPjcYqbfSspN7+pSp4+BYtRwBH3gwXhTGSQnw==
       tarball: file:projects/confidential-ledger.tgz
     version: 0.0.0
   file:projects/container-registry.tgz:
@@ -8584,7 +8588,7 @@
     dev: false
     name: '@rush-temp/container-registry'
     resolution:
-      integrity: sha512-/kcEjsKonclJO6dZqUz95tUkXgO6rkNgS2WqBDNiq8Zmd1icNHd0czcgDj4Yg9FsrmtrNUIv3vx+PVYPYM+NUA==
+      integrity: sha512-p4mX6xzBEEIe41EWy81HV6pIu2ydk+5nJj+d6GAaBR7H1IGPdSl2uLjaYlWtJ9TxoYU/ASVIGHR6bNJIF02eLw==
       tarball: file:projects/container-registry.tgz
     version: 0.0.0
   file:projects/core-amqp.tgz:
@@ -8777,7 +8781,7 @@
     dev: false
     name: '@rush-temp/core-client'
     resolution:
-      integrity: sha512-21I9CaM3FoglMQizn8osGqwXz4Tw6yk1Y8ST7G75QA99FXpZAYkV5BpkvX1HZcyvFYqgJDXPpgUujV1KgZURJg==
+      integrity: sha512-wbjmwbFMeFO+pBiAdWh8oVFwrb/HgRVQ9eOceMhlRWFJ6ud9wcz637OsuwZ18AOI/C9r19ZwaLP0YF7r8BpAXQ==
       tarball: file:projects/core-client.tgz
     version: 0.0.0
   file:projects/core-crypto.tgz:
@@ -9192,11 +9196,7 @@
     dev: false
     name: '@rush-temp/cosmos'
     resolution:
-<<<<<<< HEAD
-      integrity: sha512-zr5rSxxyf9pXAedweom+O1DR8GDklyAWW4QOyHiqd18Ja4FuQ6dPJiRejNVOyg6SE4xSl6cbf8agjPfG3upEnQ==
-=======
       integrity: sha512-hmCf21wliEDYweLvsgf2SA0t/dRt4HJf9+30VAfPRrTF7dMIlWOawNPEn4IDtjux39Gv7g2H8RLvAOE7tYzQuA==
->>>>>>> bb5fd9a4
       tarball: file:projects/cosmos.tgz
     version: 0.0.0
   file:projects/data-tables.tgz:
@@ -9352,7 +9352,7 @@
   file:projects/eslint-plugin-azure-sdk.tgz:
     dependencies:
       '@types/chai': 4.2.18
-      '@types/eslint': 7.2.10
+      '@types/eslint': 7.2.11
       '@types/estree': 0.0.47
       '@types/glob': 7.1.3
       '@types/json-schema': 7.0.7
@@ -9563,7 +9563,7 @@
     dev: false
     name: '@rush-temp/eventgrid'
     resolution:
-      integrity: sha512-TrRicEN8OEh7DFa/GvPh/oxfL821p9Yb/WQM79S5WjPuJwXCyWYemMDTqn17up550TkO98CxvBQBpzVNNFXdNA==
+      integrity: sha512-uPwpxSWuymminStHgz0LNgqfYlykhomLYp0UyhHB85Kg2tCibv0WGFjgSkZGZ96dOJvW8p/Gp9HsH3LVsep+RA==
       tarball: file:projects/eventgrid.tgz
     version: 0.0.0
   file:projects/eventhubs-checkpointstore-blob.tgz:
@@ -9628,6 +9628,7 @@
     version: 0.0.0
   file:projects/identity-native.tgz:
     dependencies:
+      '@azure/identity': 2.0.0-beta.3
       '@microsoft/api-extractor': 7.7.11
       '@types/jws': 3.2.3
       '@types/mocha': 7.0.2
@@ -9637,13 +9638,13 @@
       '@types/uuid': 8.3.0
       assert: 1.5.0
       cross-env: 7.0.3
-      dotenv: 8.2.0
-      eslint: 7.23.0
+      dotenv: 8.6.0
+      eslint: 7.26.0
       inherits: 2.0.4
-      keytar: 7.6.0
+      keytar: 7.7.0
       mocha: 7.2.0
       mocha-junit-reporter: 1.23.3_mocha@7.2.0
-      mock-fs: 4.13.0
+      mock-fs: 4.14.0
       puppeteer: 3.3.0
       rimraf: 3.0.2
       rollup: 1.32.1
@@ -9655,7 +9656,7 @@
     dev: false
     name: '@rush-temp/identity-native'
     resolution:
-      integrity: sha512-5fR2TIwhwdAg1RhFwXlYaEVg7btaZrjw2MtSykMPtM4VZ/CoNiATUK87prDkQHO2ZW3KThRliwBVCQcJJgtyLw==
+      integrity: sha512-ydJxPj55Hxk4yiFnrWbVpi0qwoG7hC9naUuG+EFxTLEBWEpIpqMsWlYkvlM/bEnHIvp/0WKy1N78yDjsw7GArg==
       tarball: file:projects/identity-native.tgz
     version: 0.0.0
   file:projects/identity.tgz:
@@ -9706,11 +9707,7 @@
     dev: false
     name: '@rush-temp/identity'
     resolution:
-<<<<<<< HEAD
-      integrity: sha512-sEvBei3gVktijypQM6FLi74OeRLYeUlJMgmHXoAyYOaJDE+SbowgsRYQeEwhvloeNACGBX6ERgp6GmeEG/UEcg==
-=======
       integrity: sha512-WBDiw99pS183MgGmJf7Ety38qx9pB8H8lJ+bcOhgLCD0EQsG+yPKjUIuQjicVG8XIpEWCcb6NjftPkfjLCkVkw==
->>>>>>> bb5fd9a4
       tarball: file:projects/identity.tgz
     version: 0.0.0
   file:projects/iot-device-update.tgz:
@@ -10178,7 +10175,7 @@
     dev: false
     name: '@rush-temp/perf-core-rest-pipeline'
     resolution:
-      integrity: sha512-zhk0kCQ0xrV5TUeFa+4yKFMQCIAZyy5P0nSlfEDhL7xMsJSFTptYrw+bf1XCpujcSBV2T++I8qYip5qtMZdE3A==
+      integrity: sha512-KGbqhqsPgPr22oqNu65R+L8VwqyHcc2busi/fV3YZcxr8/RZnTNQDFaFycuwjgauipLSIYzBT0cRDLTgHQlNFw==
       tarball: file:projects/perf-core-rest-pipeline.tgz
     version: 0.0.0
   file:projects/perf-eventgrid.tgz:
@@ -11347,16 +11344,16 @@
       '@azure/core-tracing': 1.0.0-preview.11
       '@microsoft/api-extractor': 7.7.11
       '@opentelemetry/api': 1.0.0-rc.0
-      '@types/chai': 4.2.16
-      '@types/chai-as-promised': 7.1.3
+      '@types/chai': 4.2.18
+      '@types/chai-as-promised': 7.1.4
       '@types/mocha': 7.0.2
       '@types/node': 8.10.66
-      azure-iothub: 1.13.1
+      azure-iothub: 1.14.0
       chai: 4.3.4
       chai-as-promised: 7.1.1_chai@4.3.4
       cross-env: 7.0.3
-      dotenv: 8.2.0
-      eslint: 7.23.0
+      dotenv: 8.6.0
+      eslint: 7.26.0
       events: 3.3.0
       inherits: 2.0.4
       karma: 6.3.2
