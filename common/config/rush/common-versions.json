/**
 * This configuration file specifies NPM dependency version selections that affect all projects
 * in a Rush repo.  For full documentation, please see https://rushjs.io
 */
{
  "$schema": "https://developer.microsoft.com/json-schemas/rush/v5/common-versions.schema.json",
  /**
   * A table that specifies a "preferred version" for a dependency package. The "preferred version"
   * is typically used to hold an indirect dependency back to a specific version, however generally
   * it can be any SemVer range specifier (e.g. "~1.2.3"), and it will narrow any (compatible)
   * SemVer range specifier.  See the Rush documentation for details about this feature.
   */
  "preferredVersions": {
    /**
     * When someone asks for "^1.0.0" make sure they get "1.2.3" when working in this repo,
     * instead of the latest version.
     */
    // "some-library": "1.2.3"
  },
  /**
   * When set to true, for all projects in the repo, all dependencies will be automatically added as preferredVersions,
   * except in cases where different projects specify different version ranges for a given dependency.  For older
   * package managers, this tended to reduce duplication of indirect dependencies.  However, it can sometimes cause
   * trouble for indirect dependencies with incompatible peerDependencies ranges.
   *
   * The default value is true.  If you're encountering installation errors related to peer dependencies,
   * it's recommended to set this to false.
   *
   * After modifying this field, it's recommended to run "rush update --full" so that the package manager
   * will recalculate all version selections.
   */
  "implicitlyPreferredVersions": false,
  /**
   * The "rush check" command can be used to enforce that every project in the repo must specify
   * the same SemVer range for a given dependency.  However, sometimes exceptions are needed.
   * The allowedAlternativeVersions table allows you to list other SemVer ranges that will be
   * accepted by "rush check" for a given dependency.
   *
   * IMPORTANT: THIS TABLE IS FOR *ADDITIONAL* VERSION RANGES THAT ARE ALTERNATIVES TO THE
   * USUAL VERSION (WHICH IS INFERRED BY LOOKING AT ALL PROJECTS IN THE REPO).
   * This design avoids unnecessary churn in this file.
   */
  "allowedAlternativeVersions": {
    // "^12.4.1" is required for eventhubs-checkpointstore-blob to use the latest GA version
    // when there is a new beta version which is being maintained in the repo.
    // Remove "^12.4.1" when the storage-blob releases a stable version.
    // Add a new entry in case a new version is being tested through the perf tests (Example: "12.2.0").
    "@azure/storage-blob": [
      "^12.4.1"
    ],
    "@azure/ms-rest-js": [
      "^2.0.0"
    ],
    /**
     * For example, allow some projects to use an older TypeScript compiler
     * (in addition to whatever "usual" version is being used by other projects in the repo):
     */
    // "typescript": [
    //   "~2.4.0"
    // ]
    // Following is required to allow for backward compatibility with Event Processor Host Track 1
    "@azure/event-hubs": [
      "^2.1.4"
    ],
    "@opentelemetry/api": [
      "^0.18.1"
    ],
    // Monitor: Allow node 10 types until Timeout / Timer conflict is resolved in OpenTelemetry repo
    // TODO: remove when released https://github.com/open-telemetry/opentelemetry-js/pull/1352
    // eslint v7.15 needs node v10.12
    "@types/node": [
      "^10.0.0",
      "^10.12.0"
    ],
    // @azure/test-utils-perfstress should depend on lowest version of @azure/core-http for maximum compatibility, allowing test
    // projects to choose a higher version if desired.
    "@azure/core-http": [
      "^1.0.0"
    ],
    // @azure/container-registry is using the beta.1 version for CAE support
    "@azure/core-rest-pipeline": [
      "1.1.0-beta.1"
    ],
    // @azure/event-processor-host is on a much lower major version
    "@azure/ms-rest-nodeauth": [
      "^0.9.2"
    ],
    // Idenity is moving from v1 to v2. Moving all packages to v2 is going to take a bit of time, in the mean time we could use v2 on the perf-identity tests.
<<<<<<< HEAD
    "@azure/identity": [
      "^2.0.0-beta.1",
      "2.0.0-beta.2",
      "~1.3.0"
    ],
=======
    "@azure/identity": ["2.0.0-beta.3", "~1.3.0"],
>>>>>>> 64dfd085
    // Issue #14771 tracks updating to these versions
    "@microsoft/api-extractor": [
      "7.13.2"
    ],
    "prettier": [
      "2.2.1"
    ]
  }
}<|MERGE_RESOLUTION|>--- conflicted
+++ resolved
@@ -45,12 +45,8 @@
     // when there is a new beta version which is being maintained in the repo.
     // Remove "^12.4.1" when the storage-blob releases a stable version.
     // Add a new entry in case a new version is being tested through the perf tests (Example: "12.2.0").
-    "@azure/storage-blob": [
-      "^12.4.1"
-    ],
-    "@azure/ms-rest-js": [
-      "^2.0.0"
-    ],
+    "@azure/storage-blob": ["^12.4.1"],
+    "@azure/ms-rest-js": ["^2.0.0"],
     /**
      * For example, allow some projects to use an older TypeScript compiler
      * (in addition to whatever "usual" version is being used by other projects in the repo):
@@ -59,48 +55,23 @@
     //   "~2.4.0"
     // ]
     // Following is required to allow for backward compatibility with Event Processor Host Track 1
-    "@azure/event-hubs": [
-      "^2.1.4"
-    ],
-    "@opentelemetry/api": [
-      "^0.18.1"
-    ],
+    "@azure/event-hubs": ["^2.1.4"],
+    "@opentelemetry/api": ["^0.18.1"],
     // Monitor: Allow node 10 types until Timeout / Timer conflict is resolved in OpenTelemetry repo
     // TODO: remove when released https://github.com/open-telemetry/opentelemetry-js/pull/1352
     // eslint v7.15 needs node v10.12
-    "@types/node": [
-      "^10.0.0",
-      "^10.12.0"
-    ],
+    "@types/node": ["^10.0.0", "^10.12.0"],
     // @azure/test-utils-perfstress should depend on lowest version of @azure/core-http for maximum compatibility, allowing test
     // projects to choose a higher version if desired.
-    "@azure/core-http": [
-      "^1.0.0"
-    ],
+    "@azure/core-http": ["^1.0.0"],
     // @azure/container-registry is using the beta.1 version for CAE support
-    "@azure/core-rest-pipeline": [
-      "1.1.0-beta.1"
-    ],
+    "@azure/core-rest-pipeline": ["1.1.0-beta.1"],
     // @azure/event-processor-host is on a much lower major version
-    "@azure/ms-rest-nodeauth": [
-      "^0.9.2"
-    ],
+    "@azure/ms-rest-nodeauth": ["^0.9.2"],
     // Idenity is moving from v1 to v2. Moving all packages to v2 is going to take a bit of time, in the mean time we could use v2 on the perf-identity tests.
-<<<<<<< HEAD
-    "@azure/identity": [
-      "^2.0.0-beta.1",
-      "2.0.0-beta.2",
-      "~1.3.0"
-    ],
-=======
     "@azure/identity": ["2.0.0-beta.3", "~1.3.0"],
->>>>>>> 64dfd085
     // Issue #14771 tracks updating to these versions
-    "@microsoft/api-extractor": [
-      "7.13.2"
-    ],
-    "prettier": [
-      "2.2.1"
-    ]
+    "@microsoft/api-extractor": ["7.13.2"],
+    "prettier": ["2.2.1"]
   }
 }